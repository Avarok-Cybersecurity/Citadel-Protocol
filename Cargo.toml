--- conflicted
+++ resolved
@@ -85,13 +85,8 @@
 rustls-native-certs = { version = "0.6.2", default-features = false }
 igd = { version = "^0.12.0", default-features = false }
 quinn = { version = "0.10.2", default-features = false }
-<<<<<<< HEAD
-stun = { default-features = false, version = "0.4.4" }
+stun = { default-features = false, version = "0.5.0" }
 rcgen = { default-features = false, version = "0.11.2" }
-=======
-stun = { default-features = false, version = "0.5.0" }
-rcgen = { default-features = false, version = "0.11.1" }
->>>>>>> 27f2340f
 rustls = { version = "0.21.6", default-features = false }
 rustls-pemfile = { default-features = false, version = "1.0.1" }
 tokio-rustls = { default-features = false, version = "0.24.1" }
