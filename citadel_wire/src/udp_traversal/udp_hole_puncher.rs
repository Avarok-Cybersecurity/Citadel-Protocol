--- conflicted
+++ resolved
@@ -33,21 +33,8 @@
     ) -> Self {
         Self {
             driver: Box::pin(async move {
-<<<<<<< HEAD
-                // for debugging purposes
-                if std::env::var("debug_cause_timeout").unwrap_or_default() != "ON" {
-                    citadel_io::tokio::time::timeout(
-                        timeout,
-                        driver(conn, encrypted_config_container),
-                    )
+                citadel_io::tokio::time::timeout(timeout, driver(conn, encrypted_config_container))
                     .await?
-                } else {
-                    log::warn!(target: "citadel", "DEBUG_CAUSE_TIMEOUT enabled");
-                    Err(anyhow::Error::msg("DEBUG_CAUSE_TIMEOUT invoked"))
-                }
-=======
-                tokio::time::timeout(timeout, driver(conn, encrypted_config_container)).await?
->>>>>>> df6ca2a0
             }),
         }
     }
