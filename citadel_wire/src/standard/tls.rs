<<<<<<< HEAD
//! TLS Configuration and Certificate Management
//!
//! This module provides TLS (Transport Layer Security) configuration utilities with
//! support for both traditional TLS and QUIC protocols. It handles certificate
//! management, validation, and secure connection establishment with flexible
//! security options.
//!
//! # Features
//!
//! - TLS and QUIC configuration interoperability
//! - Self-signed certificate generation
//! - PKCS#12 certificate support
//! - Native system certificate loading
//! - Custom certificate validation
//! - Async/await support with Tokio
//! - Rustls-based implementation
//!
//! # Examples
//!
//! ```rust
//! use citadel_wire::tls;
//!
//! async fn setup_tls() -> Result<(), anyhow::Error> {
//!     // Create self-signed server config
//!     let server_config = tls::create_server_self_signed_config()?;
//!     
//!     // Load system certificates
//!     let certs = tls::load_native_certs_async().await?;
//!     
//!     // Create secure client config
//!     let client_config = tls::create_client_config(&certs).await?;
//!     
//!     Ok(())
//! }
//! ```
//!
//! # Important Notes
//!
//! - Native cert loading is expensive (~200ms)
//! - Self-signed certs use 'localhost' domain
//! - PKCS#12 passwords must be UTF-8
//! - Supports TLS 1.2 and 1.3
//! - Certificate chain validation is configurable
//!
//! # Related Components
//!
//! - [`crate::quic`] - QUIC protocol support
//! - [`crate::exports::Certificate`] - Certificate types
//! - [`crate::exports::PrivateKey`] - Key management
//! - [`crate::socket_helpers`] - Socket utilities
//!

=======
>>>>>>> 8a34f773
use crate::exports::{Certificate, PrivateKey};
use crate::quic::generate_self_signed_cert;
use rustls::{ClientConfig, RootCertStore};
use std::io::Error;
use std::sync::Arc;
use tokio_rustls::{TlsAcceptor, TlsConnector};

/// Useful for allowing migration from a TLS config to a QUIC config in the citadel_proto crate
pub struct TLSQUICInterop {
    pub tls_acceptor: TlsAcceptor,
    pub quic_chain: Vec<Certificate<'static>>,
    pub quic_priv_key: PrivateKey<'static>,
}

impl Clone for TLSQUICInterop {
    fn clone(&self) -> Self {
        TLSQUICInterop {
            tls_acceptor: self.tls_acceptor.clone(),
            quic_chain: self.quic_chain.clone(),
            quic_priv_key: self.quic_priv_key.clone_key(),
        }
    }
}

pub fn create_client_dangerous_config() -> TlsConnector {
    TlsConnector::from(Arc::new(crate::quic::insecure::rustls_client_config()))
}

pub async fn create_client_self_signed_config() -> Result<ClientConfig, anyhow::Error> {
    let native_certs = load_native_certs_async().await?;
    create_rustls_client_config(&native_certs)
}

pub fn create_rustls_client_config<T: AsRef<[u8]>>(
    allowed_certs: &[T],
) -> Result<ClientConfig, anyhow::Error> {
    cert_vec_to_secure_client_config(
        &allowed_certs
            .iter()
            .map(|r| crate::exports::Certificate::from(r.as_ref().to_vec()))
            .collect(),
    )
}

pub fn cert_vec_to_secure_client_config(
    certs: &Vec<Certificate>,
) -> Result<ClientConfig, anyhow::Error> {
    if certs.is_empty() {
        return Err(anyhow::Error::msg(
            "Allowed certs is empty. Load native certs instead",
        ));
    }

    let mut root_store = RootCertStore::empty();
    for cert in certs {
        root_store.add(cert.clone())?;
    }

    Ok(crate::quic::secure::client_config(root_store))
}

pub async fn create_client_config<T: AsRef<[u8]>>(
    allowed_certs: &[T],
) -> Result<TlsConnector, anyhow::Error> {
    Ok(client_config_to_tls_connector(Arc::new(
        create_rustls_client_config(allowed_certs)?,
    )))
}

pub fn client_config_to_tls_connector(config: Arc<ClientConfig>) -> TlsConnector {
    TlsConnector::from(config)
}

pub fn create_server_self_signed_config() -> Result<TLSQUICInterop, anyhow::Error> {
    let (cert_der, priv_key_der) = generate_self_signed_cert()?;
    let (quic_chain, quic_priv_key) =
        crate::misc::cert_and_priv_key_der_to_quic_keys(&cert_der, &priv_key_der)?;
    let quic_chain = vec![quic_chain];

    let rustls_server_config =
        create_rustls_config_from_keys(quic_chain.clone(), quic_priv_key.clone_key())?;

    let ret = TLSQUICInterop {
        tls_acceptor: TlsAcceptor::from(Arc::new(rustls_server_config)),
        quic_chain,
        quic_priv_key,
    };

    Ok(ret)
}

use rustls::pki_types::{CertificateDer, PrivateKeyDer};
use rustls::ServerConfig as RustlsServerConfig;

fn create_rustls_config_from_keys(
    cert_chain: Vec<CertificateDer<'static>>,
    key_der: PrivateKeyDer<'static>,
) -> Result<RustlsServerConfig, anyhow::Error> {
    // Create a new RustlsServerConfig
    let rustls_config =
        RustlsServerConfig::builder_with_protocol_versions(&[&rustls::version::TLS13])
            .with_no_client_auth()
            .with_single_cert(cert_chain, key_der)?;

    Ok(rustls_config)
}

pub fn create_server_config(
    pkcs12_der: &[u8],
    password: &str,
) -> Result<TLSQUICInterop, anyhow::Error> {
    let (certs_stack, cert, priv_key) = crate::misc::pkcs12_to_components(pkcs12_der, password)?;
    let (quic_chain, quic_priv_key) =
        crate::misc::pkcs_12_components_to_quic_keys(certs_stack.as_ref(), &cert, &priv_key)?;

    let server_config =
        create_rustls_config_from_keys(quic_chain.clone(), quic_priv_key.clone_key())?;

    let ret = TLSQUICInterop {
        tls_acceptor: TlsAcceptor::from(Arc::new(server_config)),
        quic_chain,
        quic_priv_key,
    };

    Ok(ret)
}

/// This can be an expensive operation, empirically lasting upwards of 200ms on some systems
/// This should only be called once, preferably at init of the protocol
pub async fn load_native_certs_async() -> Result<Vec<Certificate<'static>>, Error> {
    citadel_io::tokio::task::spawn_blocking(load_native_certs)
        .await
        .map_err(|err| std::io::Error::new(std::io::ErrorKind::Other, format!("{err:?}")))?
}

/// Loads native certs. This is an expensive operation, and should be called once per node
pub fn load_native_certs() -> Result<Vec<Certificate<'static>>, Error> {
    Ok(rustls_native_certs::load_native_certs()
        .certs
        .into_iter()
        .map(Certificate::from)
        .collect())
}

#[cfg(test)]
mod tests {
    use crate::standard::tls::create_server_self_signed_config;

    #[test]
    fn main() {
        let _ = create_server_self_signed_config().unwrap();
    }
}<|MERGE_RESOLUTION|>--- conflicted
+++ resolved
@@ -1,4 +1,3 @@
-<<<<<<< HEAD
 //! TLS Configuration and Certificate Management
 //!
 //! This module provides TLS (Transport Layer Security) configuration utilities with
@@ -24,13 +23,13 @@
 //! async fn setup_tls() -> Result<(), anyhow::Error> {
 //!     // Create self-signed server config
 //!     let server_config = tls::create_server_self_signed_config()?;
-//!     
+//!
 //!     // Load system certificates
 //!     let certs = tls::load_native_certs_async().await?;
-//!     
+//!
 //!     // Create secure client config
 //!     let client_config = tls::create_client_config(&certs).await?;
-//!     
+//!
 //!     Ok(())
 //! }
 //! ```
@@ -51,8 +50,6 @@
 //! - [`crate::socket_helpers`] - Socket utilities
 //!
 
-=======
->>>>>>> 8a34f773
 use crate::exports::{Certificate, PrivateKey};
 use crate::quic::generate_self_signed_cert;
 use rustls::{ClientConfig, RootCertStore};
