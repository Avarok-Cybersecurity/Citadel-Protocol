<<<<<<< HEAD
//! Socket Creation and Configuration Utilities
//!
//! This module provides a comprehensive set of utilities for creating and configuring
//! network sockets with proper settings for NAT traversal and peer-to-peer communication.
//! It handles platform-specific socket options and provides a unified interface for both
//! TCP and UDP protocols.
//!
//! # Features
//!
//! - TCP and UDP socket creation with proper options
//! - Platform-specific socket configuration handling
//! - IPv4 and IPv6 support with automatic mapping
//! - Socket reuse options for NAT traversal
//! - Connection timeout management
//! - Backlog configuration for TCP listeners
//!
//! # Examples
//!
//! ```rust
//! use citadel_wire::socket_helpers;
//! use std::net::SocketAddr;
//! use std::time::Duration;
//!
//! async fn setup_sockets() -> Result<(), anyhow::Error> {
//!     let addr: SocketAddr = "127.0.0.1:8080".parse()?;
//!     
//!     // Create UDP socket with address reuse
//!     let udp = socket_helpers::get_reuse_udp_socket(addr)?;
//!     
//!     // Create TCP listener with default options
//!     let tcp = socket_helpers::get_tcp_listener(addr)?;
//!     
//!     // Create TCP client with timeout
//!     let stream = socket_helpers::get_tcp_stream(addr, Duration::from_secs(5)).await?;
//!     
//!     Ok(())
//! }
//! ```
//!
//! # Important Notes
//!
//! - Socket reuse options are essential for NAT traversal
//! - Platform-specific behaviors are handled automatically
//! - IPv6 support requires system configuration
//! - TCP listeners have configurable connection backlogs
//! - Default timeouts are recommended for reliability
//!
//! # Related Components
//!
//! - [`crate::standard::nat_identification`] - NAT behavior analysis
//! - [`crate::udp_traversal`] - UDP hole punching implementation
//! - [`crate::standard::upnp_handler`] - UPnP port forwarding
//! - [`crate::error::FirewallError`] - Network error handling
//!

=======
>>>>>>> 8a34f773
use citadel_io::tokio::net::{TcpListener, TcpStream, UdpSocket};
use socket2::{Domain, SockAddr, Socket, Type};
use std::net::{IpAddr, SocketAddr, SocketAddrV6};
use std::time::Duration;

fn get_udp_socket_builder(domain: Domain) -> Result<Socket, anyhow::Error> {
    Ok(socket2::Socket::new(domain, Type::DGRAM, None)?)
}

fn get_tcp_socket_builder(domain: Domain) -> Result<Socket, anyhow::Error> {
    Ok(socket2::Socket::new(domain, Type::STREAM, None)?)
}

fn setup_base_socket(addr: SocketAddr, socket: &Socket, reuse: bool) -> Result<(), anyhow::Error> {
    if reuse {
        socket.set_reuse_address(true)?;

        #[cfg(all(unix, not(any(target_os = "solaris", target_os = "illumos"))))]
        {
            socket.set_reuse_port(true)?;
        }
    }

    socket.set_nonblocking(true)?;

    if !cfg!(windows) && addr.is_ipv6() {
        socket.set_only_v6(false)?;
    }

    Ok(())
}

fn setup_bind(addr: SocketAddr, socket: &Socket, reuse: bool) -> Result<(), anyhow::Error> {
    setup_base_socket(addr, socket, reuse)?;
    socket.bind(&SockAddr::from(addr))?;

    Ok(())
}

async fn setup_connect(
    connect_addr: SocketAddr,
    socket: Socket,
    timeout: Duration,
    reuse: bool,
) -> Result<TcpStream, anyhow::Error> {
    setup_base_socket(connect_addr, &socket, reuse)?;
    let socket = citadel_io::tokio::net::TcpSocket::from_std_stream(socket.into());
    Ok(citadel_io::tokio::time::timeout(timeout, socket.connect(connect_addr)).await??)
}

fn get_udp_socket_inner<T: std::net::ToSocketAddrs>(
    addr: T,
    reuse: bool,
) -> Result<UdpSocket, anyhow::Error> {
    let addr: SocketAddr = addr
        .to_socket_addrs()?
        .next()
        .ok_or_else(|| anyhow::Error::msg("Bad socket addr"))?;

    let addr = windows_check(addr);

    log::trace!(target: "citadel", "[Socket helper] Getting UDP (reuse={}) socket @ {:?} ...", reuse, &addr);
    let domain = if addr.is_ipv4() {
        Domain::IPV4
    } else {
        Domain::IPV6
    };
    let socket = get_udp_socket_builder(domain)?;
    setup_bind(addr, &socket, reuse)?;
    let std_socket: std::net::UdpSocket = socket.into();
    let tokio_socket = citadel_io::tokio::net::UdpSocket::from_std(std_socket)?;
    Ok(tokio_socket)
}

fn windows_check(addr: SocketAddr) -> SocketAddr {
    // if feature "localhost-testing" is enabled, and, we are not on mac, then, we will bind to 127.0.0.1
    if cfg!(feature = "localhost-testing") && !cfg!(target_os = "macos") {
        log::warn!(target: "citadel", "Localhost testing is enabled on non-mac OS. Will ensure bind is 127.0.0.1");
        if addr.is_ipv4() {
            SocketAddr::new(IpAddr::V4(std::net::Ipv4Addr::LOCALHOST), addr.port())
        } else {
            SocketAddr::new(IpAddr::V6(std::net::Ipv6Addr::LOCALHOST), addr.port())
        }
    } else {
        addr
    }
}

fn get_tcp_listener_inner<T: std::net::ToSocketAddrs>(
    addr: T,
    reuse: bool,
) -> Result<TcpListener, anyhow::Error> {
    let addr: SocketAddr = addr
        .to_socket_addrs()?
        .next()
        .ok_or_else(|| anyhow::Error::msg("Bad socket addr"))?;

    let addr = windows_check(addr);

    log::trace!(target: "citadel", "[Socket helper] Getting TCP listener (reuse={}) socket @ {:?} ...", reuse, &addr);

    let domain = if addr.is_ipv4() {
        Domain::IPV4
    } else {
        Domain::IPV6
    };
    let socket = get_tcp_socket_builder(domain)?;
    setup_bind(addr, &socket, reuse)?;
    socket.listen(1024)?;
    let std_tcp_socket: std::net::TcpListener = socket.into();
    Ok(citadel_io::tokio::net::TcpListener::from_std(
        std_tcp_socket,
    )?)
}

async fn get_tcp_stream_inner<T: std::net::ToSocketAddrs>(
    addr: T,
    timeout: Duration,
    reuse: bool,
) -> Result<TcpStream, anyhow::Error> {
    let addr: SocketAddr = addr
        .to_socket_addrs()?
        .next()
        .ok_or_else(|| anyhow::Error::msg("Bad socket addr"))?;
    log::trace!(target: "citadel", "[Socket helper] Getting TCP connect (reuse={}) socket to {:?} ...", reuse, &addr);
    //return Ok(citadel_io::TcpStream::connect(addr).await?)
    let domain = if addr.is_ipv4() {
        Domain::IPV4
    } else {
        Domain::IPV6
    };
    let socket = get_tcp_socket_builder(domain)?;
    setup_connect(addr, socket, timeout, true).await
}

pub fn get_reuse_udp_socket<T: std::net::ToSocketAddrs>(
    addr: T,
) -> Result<UdpSocket, anyhow::Error> {
    get_udp_socket_inner(addr, true)
}

pub fn get_reuse_tcp_listener<T: std::net::ToSocketAddrs>(
    addr: T,
) -> Result<TcpListener, anyhow::Error> {
    get_tcp_listener_inner(addr, true)
}

pub async fn get_reuse_tcp_stream<T: std::net::ToSocketAddrs>(
    addr: T,
    timeout: Duration,
) -> Result<TcpStream, anyhow::Error> {
    get_tcp_stream_inner(addr, timeout, true).await
}

pub fn get_udp_socket<T: std::net::ToSocketAddrs>(addr: T) -> Result<UdpSocket, anyhow::Error> {
    get_udp_socket_inner(addr, false)
}

/// `backlog`: the max number of unprocessed TCP connections
pub fn get_tcp_listener<T: std::net::ToSocketAddrs>(addr: T) -> Result<TcpListener, anyhow::Error> {
    get_tcp_listener_inner(addr, false)
}

pub async fn get_tcp_stream<T: std::net::ToSocketAddrs>(
    addr: T,
    timeout: Duration,
) -> Result<TcpStream, anyhow::Error> {
    get_tcp_stream_inner(addr, timeout, false).await
}

pub fn is_ipv6_enabled() -> bool {
    // this is a bit hacky, but, should prevent pipelines from failing
    // if runners don't have ipv6 compat
    if let Ok(sck) = std::net::TcpListener::bind("[::]:0") {
        sck.local_addr().map(|r| r.is_ipv6()).unwrap_or(false)
    } else {
        false
    }
}

// ensures ipv4 addresses are in terms of v6
pub fn ensure_ipv6(x: SocketAddr) -> SocketAddrV6 {
    match x {
        SocketAddr::V6(x) => x,
        SocketAddr::V4(x) => SocketAddrV6::new(x.ip().to_ipv6_mapped(), x.port(), 0, 0),
    }
}

#[cfg(test)]
mod tests {
    use crate::socket_helpers::{
        get_tcp_listener, get_tcp_stream, get_udp_socket, is_ipv6_enabled,
    };
    use citadel_io::tokio;
    use citadel_io::tokio::io::{AsyncReadExt, AsyncWriteExt};
    use rstest::*;
    use std::net::SocketAddr;
    use std::time::Duration;

    const TIMEOUT: Duration = Duration::from_millis(2000);

    #[rstest]
    #[case("127.0.0.1:0")]
    #[case("[::1]:0")]
    #[trace]
    #[tokio::test]
    async fn test_tcp(#[case] addr: SocketAddr) -> std::io::Result<()> {
        citadel_logging::setup_log();
        if addr.is_ipv6() && !is_ipv6_enabled() {
            log::trace!(target: "citadel", "Skipping IPv6 test since IPv6 is not enabled");
            return Ok(());
        }
        let server = get_tcp_listener(addr).unwrap();
        let addr = server.local_addr().unwrap();

        let server = citadel_io::tokio::task::spawn(async move {
            log::trace!(target: "citadel", "Starting server @ {:?}", addr);
            let (mut conn, addr) = server.accept().await.unwrap();
            log::trace!(target: "citadel", "RECV {:?} from {:?}", &conn, addr);
            let buf = &mut [0u8; 3];
            conn.read_exact(buf as &mut [u8]).await.unwrap();
            assert_eq!(buf, &[1, 2, 3]);
        });

        let client = citadel_io::tokio::task::spawn(async move {
            let mut client = get_tcp_stream(addr, TIMEOUT).await.unwrap();
            client.write_all(&[1, 2, 3]).await.unwrap();
        });

        let (r0, r1) = citadel_io::tokio::join!(server, client);
        Ok(r0.and(r1)?)
    }

    #[rstest]
    #[case("127.0.0.1:0")]
    #[case("[::1]:0")]
    #[trace]
    #[tokio::test]
    async fn test_udp(#[case] addr: SocketAddr) -> Result<(), anyhow::Error> {
        citadel_logging::setup_log();
        if addr.is_ipv6() && !is_ipv6_enabled() {
            log::trace!(target: "citadel", "Skipping IPv6 test since IPv6 is not enabled");
            return Ok(());
        }
        let server = get_udp_socket(addr).unwrap();
        let addr = server.local_addr().unwrap();
        let (ready_tx, ready_rx) = citadel_io::tokio::sync::oneshot::channel();

        let server = citadel_io::tokio::task::spawn(async move {
            log::trace!(target: "citadel", "Starting server @ {:?}", addr);
            let buf = &mut [0u8; 3];
            ready_tx.send(()).unwrap();
            server.recv(buf as &mut [u8]).await?;
            assert_eq!(buf, &[1, 2, 3]);
            Ok(()) as Result<(), anyhow::Error>
        });

        let client_bind_addr = if addr.is_ipv6() {
            "[::1]:0"
        } else {
            "127.0.0.1:0"
        };

        let client = citadel_io::tokio::task::spawn(async move {
            let client = get_udp_socket(client_bind_addr)?;
            ready_rx.await?;
            client.send_to(&[1, 2, 3], addr).await?;
            Ok(()) as Result<(), anyhow::Error>
        });

        let (r0, r1) = citadel_io::tokio::try_join!(server, client)?;
        log::trace!(target: "citadel", "Done with UDP test {:?}", addr);
        r0.and(r1)
    }
}<|MERGE_RESOLUTION|>--- conflicted
+++ resolved
@@ -1,4 +1,3 @@
-<<<<<<< HEAD
 //! Socket Creation and Configuration Utilities
 //!
 //! This module provides a comprehensive set of utilities for creating and configuring
@@ -24,16 +23,16 @@
 //!
 //! async fn setup_sockets() -> Result<(), anyhow::Error> {
 //!     let addr: SocketAddr = "127.0.0.1:8080".parse()?;
-//!     
+//!
 //!     // Create UDP socket with address reuse
 //!     let udp = socket_helpers::get_reuse_udp_socket(addr)?;
-//!     
+//!
 //!     // Create TCP listener with default options
 //!     let tcp = socket_helpers::get_tcp_listener(addr)?;
-//!     
+//!
 //!     // Create TCP client with timeout
 //!     let stream = socket_helpers::get_tcp_stream(addr, Duration::from_secs(5)).await?;
-//!     
+//!
 //!     Ok(())
 //! }
 //! ```
@@ -54,8 +53,6 @@
 //! - [`crate::error::FirewallError`] - Network error handling
 //!
 
-=======
->>>>>>> 8a34f773
 use citadel_io::tokio::net::{TcpListener, TcpStream, UdpSocket};
 use socket2::{Domain, SockAddr, Socket, Type};
 use std::net::{IpAddr, SocketAddr, SocketAddrV6};
