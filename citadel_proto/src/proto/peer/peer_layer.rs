--- conflicted
+++ resolved
@@ -95,11 +95,7 @@
             persistence_handler,
             message_groups: HashMap::new(),
         };
-<<<<<<< HEAD
-        let inner = std::sync::Arc::new(citadel_io::tokio::sync::RwLock::new(inner));
-=======
-        let inner = Arc::new(tokio::sync::RwLock::new(inner));
->>>>>>> df6ca2a0
+        let inner = Arc::new(citadel_io::tokio::sync::RwLock::new(inner));
 
         Self { inner, waker }
     }
