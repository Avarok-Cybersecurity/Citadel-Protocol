use crate::prefabs::ClientServerRemote;
use crate::prelude::results::PeerConnectSuccess;
use crate::prelude::*;
use crate::test_common::wait_for_peers;
use citadel_io::tokio::sync::mpsc::{Receiver, UnboundedSender};
use citadel_io::Mutex;
use citadel_proto::re_imports::async_trait;
use citadel_user::hypernode_account::UserIdentifierExt;
use futures::stream::FuturesUnordered;
use futures::{Future, TryStreamExt};
use std::collections::HashMap;
use std::marker::PhantomData;
use std::sync::Arc;

/// A kernel that connects with the given credentials. If the credentials are not yet registered, then the [`Self::new_register`] function may be used, which will register the account before connecting.
/// This kernel will only allow outbound communication for the provided account
///
/// After establishing a connection to the central node, this kernel then begins connecting to the desired
/// peer(s)
pub struct PeerConnectionKernel<'a, F, Fut> {
    inner_kernel: Box<dyn NetKernel + 'a>,
    shared: Shared,
    // by using fn() -> Fut, the future does not need to be Sync
    _pd: PhantomData<fn() -> (F, Fut)>,
}

#[derive(Clone)]
#[doc(hidden)]
pub struct Shared {
    active_peer_conns: Arc<Mutex<HashMap<PeerConnectionType, PeerContext>>>,
}

struct PeerContext {
    #[allow(dead_code)]
    conn_type: PeerConnectionType,
    send_file_transfer_tx: UnboundedSender<ObjectTransferHandler>,
}

#[derive(Debug)]
pub struct FileTransferHandleRx {
    pub inner: citadel_io::tokio::sync::mpsc::UnboundedReceiver<ObjectTransferHandler>,
    pub peer_conn: PeerConnectionType,
}

impl std::ops::Deref for FileTransferHandleRx {
    type Target = citadel_io::tokio::sync::mpsc::UnboundedReceiver<ObjectTransferHandler>;

    fn deref(&self) -> &Self::Target {
        &self.inner
    }
}

impl std::ops::DerefMut for FileTransferHandleRx {
    fn deref_mut(&mut self) -> &mut Self::Target {
        &mut self.inner
    }
}

impl Drop for FileTransferHandleRx {
    fn drop(&mut self) {
        log::trace!(target: "citadel", "Dropping file transfer handle receiver {:?}", self.peer_conn);
    }
}

#[async_trait]
impl<F, Fut> NetKernel for PeerConnectionKernel<'_, F, Fut> {
    fn load_remote(&mut self, server_remote: NodeRemote) -> Result<(), NetworkError> {
        self.inner_kernel.load_remote(server_remote)
    }

    async fn on_start(&self) -> Result<(), NetworkError> {
        self.inner_kernel.on_start().await
    }

    #[allow(clippy::collapsible_else_if)]
    async fn on_node_event_received(&self, message: NodeResult) -> Result<(), NetworkError> {
        match message {
            NodeResult::ObjectTransferHandle(ObjectTransferHandle {
                ticket: _,
                handle,
                implicated_cid,
            }) => {
                let is_revfs = matches!(
                    handle.metadata.transfer_type,
                    TransferType::RemoteEncryptedVirtualFilesystem { .. }
                );
                let active_peers = self.shared.active_peer_conns.lock();
                let v_conn = if is_revfs {
                    let peer_cid = if implicated_cid != handle.source {
                        handle.source
                    } else {
                        handle.receiver
                    };
                    PeerConnectionType::LocalGroupPeer {
                        implicated_cid,
                        peer_cid,
                    }
                } else {
                    if matches!(
                        handle.orientation,
                        ObjectTransferOrientation::Receiver { .. }
                    ) {
                        PeerConnectionType::LocalGroupPeer {
                            implicated_cid,
                            peer_cid: handle.source,
                        }
                    } else {
                        PeerConnectionType::LocalGroupPeer {
                            implicated_cid,
                            peer_cid: handle.receiver,
                        }
                    }
                };

                if let Some(peer_ctx) = active_peers.get(&v_conn) {
                    if let Err(err) = peer_ctx.send_file_transfer_tx.send(handle) {
                        log::warn!(target: "citadel", "Error forwarding file transfer handle: {:?}", err.to_string());
                    }
                } else {
                    log::warn!(target: "citadel", "Unable to find key for inbound file transfer handle: {:?}\n Active Peers: {:?} \n handle_source = {}, handle_receiver = {}", v_conn, active_peers.keys(), handle.source, handle.receiver);
                }

                Ok(())
            }

            NodeResult::Disconnect(Disconnect {
                ticket: _,
                cid_opt: _,
                success: _,
                v_conn_type: Some(v_conn),
                ..
            }) => {
                if let Some(v_conn) = v_conn.try_as_peer_connection() {
                    let mut active_peers = self.shared.active_peer_conns.lock();
                    let _ = active_peers.remove(&v_conn);
                }

                Ok(())
            }

            unprocessed => {
                // pass any unprocessed events to the lower kernel
                self.inner_kernel.on_node_event_received(unprocessed).await
            }
        }
    }

    async fn on_stop(&mut self) -> Result<(), NetworkError> {
        self.inner_kernel.on_stop().await
    }
}

/// Allows easy aggregation of [`UserIdentifier`]'s and custom settings for the connection
/// request
#[derive(Debug, Default, Clone)]
pub struct PeerConnectionSetupAggregator {
    inner: Vec<PeerConnectionSettings>,
}

#[derive(Debug, Clone)]
struct PeerConnectionSettings {
    id: UserIdentifier,
    session_security_settings: SessionSecuritySettings,
    udp_mode: UdpMode,
    ensure_registered: bool,
    peer_session_password: Option<PreSharedKey>,
}

pub struct AddedPeer {
    list: PeerConnectionSetupAggregator,
    id: UserIdentifier,
    session_security_settings: Option<SessionSecuritySettings>,
    ensure_registered: bool,
    udp_mode: Option<UdpMode>,
    peer_session_password: Option<PreSharedKey>,
}

impl AddedPeer {
    /// Adds the peer
    pub fn add(mut self) -> PeerConnectionSetupAggregator {
        let new = PeerConnectionSettings {
            id: self.id,
            session_security_settings: self.session_security_settings.unwrap_or_default(),
            udp_mode: self.udp_mode.unwrap_or_default(),
            ensure_registered: self.ensure_registered,
            peer_session_password: self.peer_session_password,
        };

        self.list.inner.push(new);
        self.list
    }

    /// Sets the [`UdpMode`] for this peer to peer connection
    pub fn with_udp_mode(mut self, udp_mode: UdpMode) -> Self {
        self.udp_mode = Some(udp_mode);
        self
    }

    /// Sets the [`SessionSecuritySettings`] for this peer to peer connection
    pub fn with_session_security_settings(
        mut self,
        session_security_settings: SessionSecuritySettings,
    ) -> Self {
        self.session_security_settings = Some(session_security_settings);
        self
    }

    /// Ensures that the target user is registered before attempting to connect
    pub fn ensure_registered(mut self) -> Self {
        self.ensure_registered = true;
        self
    }

    /// Adds a pre-shared key to the peer session password list. Both connecting nodes
    /// must have matching passwords in order to establish a connection. Default is None.
    pub fn with_session_password<T: Into<PreSharedKey>>(mut self, password: T) -> Self {
        self.peer_session_password = Some(password.into());
        self
    }
}

impl PeerConnectionSetupAggregator {
    /// Adds a peer with default connection settings
    /// ```
    /// use citadel_sdk::prelude::*;
    /// let peers = PeerConnectionSetupAggregator::default()
    ///     .with_peer("john.doe")
    ///     .with_peer("alice")
    ///     .with_peer("bob");
    /// ```
    pub fn with_peer<T: Into<UserIdentifier>>(self, peer: T) -> PeerConnectionSetupAggregator {
        self.with_peer_custom(peer).add()
    }

    /// Adds a peer with custom settings
    /// ```
    /// use citadel_sdk::prelude::*;
    /// // Set up a p2p connection to john.doe with udp enabled,
    /// // and, a p2p connection to alice with udp disabled and
    /// // custom security settings
    /// let peers = PeerConnectionSetupAggregator::default()
    ///     .with_peer_custom("john.doe")
    ///     .with_udp_mode(UdpMode::Enabled)
    ///     .add()
    ///     .with_peer_custom("alice")
    ///     .with_udp_mode(UdpMode::Disabled)
    ///     .with_session_security_settings(Default::default())
    ///     .add();
    /// ```
    pub fn with_peer_custom<T: Into<UserIdentifier>>(self, peer: T) -> AddedPeer {
        AddedPeer {
            list: self,
            id: peer.into(),
            ensure_registered: false,
            session_security_settings: None,
            udp_mode: None,
            peer_session_password: None,
        }
    }
}

impl From<PeerConnectionSetupAggregator> for Vec<PeerConnectionSettings> {
    fn from(this: PeerConnectionSetupAggregator) -> Self {
        this.inner
    }
}

impl From<Vec<UserIdentifier>> for PeerConnectionSetupAggregator {
    fn from(ids: Vec<UserIdentifier>) -> Self {
        let mut this = PeerConnectionSetupAggregator::default();
        for peer in ids {
            this = this.with_peer(peer);
        }

        this
    }
}

impl From<UserIdentifier> for PeerConnectionSetupAggregator {
    fn from(this: UserIdentifier) -> Self {
        Self::from(vec![this])
    }
}

#[async_trait]
impl<'a, F, Fut, T: Into<PeerConnectionSetupAggregator> + Send + 'a> PrefabFunctions<'a, T>
    for PeerConnectionKernel<'a, F, Fut>
where
    F: FnOnce(Receiver<Result<PeerConnectSuccess, NetworkError>>, ClientServerRemote) -> Fut
        + Send
        + 'a,
    Fut: Future<Output = Result<(), NetworkError>> + Send + 'a,
{
    type UserLevelInputFunction = F;
    type SharedBundle = Shared;

    fn get_shared_bundle(&self) -> Self::SharedBundle {
        self.shared.clone()
    }

    #[allow(clippy::blocks_in_conditions)]
    #[cfg_attr(
        feature = "localhost-testing",
        tracing::instrument(level = "trace", target = "citadel", skip_all, ret, err(Debug))
    )]
    async fn on_c2s_channel_received(
        connect_success: ConnectionSuccess,
        cls_remote: ClientServerRemote,
        peers_to_connect: T,
        f: Self::UserLevelInputFunction,
        shared: Shared,
    ) -> Result<(), NetworkError> {
        let shared = &shared;
        let implicated_cid = connect_success.cid;
        let mut peers_already_registered = vec![];

        wait_for_peers().await;
        let peers_to_connect = peers_to_connect.into().inner;

        for peer in &peers_to_connect {
            // TODO: optimize this into a single concurrent operation
            peers_already_registered.push(
                peer.id
                    .search_peer(implicated_cid, cls_remote.inner.account_manager())
                    .await?,
            )
        }

        let remote = cls_remote.inner.clone();
        let (ref tx, rx) = citadel_io::tokio::sync::mpsc::channel(peers_to_connect.len());
        let requests = FuturesUnordered::new();

        for (mutually_registered, peer_to_connect) in
            peers_already_registered.into_iter().zip(peers_to_connect)
        {
            // each task will be responsible for possibly registering to and connecting
            // with the desired peer
            let remote = remote.clone();
            let PeerConnectionSettings {
                id,
                session_security_settings,
                udp_mode,
                ensure_registered,
                peer_session_password,
            } = peer_to_connect;

            let task = async move {
                let inner_task = async move {
                    let (file_transfer_tx, file_transfer_rx) =
                        citadel_io::tokio::sync::mpsc::unbounded_channel();
                    let handle = if let Some(_already_registered) = mutually_registered {
                        remote.find_target(implicated_cid, id).await?
                    } else {
                        // TODO: optimize peer registration + connection in one go
                        let handle = remote.propose_target(implicated_cid, id.clone()).await?;
                        // if the peer is not yet registered to the central node, wait for it to become registered
                        // this is useful especially for testing purposes
                        if ensure_registered {
                            loop {
                                if handle.is_peer_registered().await? {
                                    break;
                                }
                                citadel_io::tokio::time::sleep(std::time::Duration::from_millis(
                                    200,
                                ))
                                .await;
                            }
                        }

                        let _reg_success = handle.register_to_peer().await?;
                        log::trace!(target: "citadel", "Peer {:?} registered || success -> now connecting", id);
                        handle
                    };

                    handle
                        .connect_to_peer_custom(
                            session_security_settings,
                            udp_mode,
                            peer_session_password,
                        )
                        .await
                        .map(|mut success| {
                            let peer_conn = success.channel.get_peer_conn_type().unwrap();
                            let peer_context = PeerContext {
                                conn_type: success.channel.get_peer_conn_type().unwrap(),
                                send_file_transfer_tx: file_transfer_tx,
                            };
                            // add an incoming file transfer receiver
                            success.incoming_object_transfer_handles = Some(FileTransferHandleRx {
                                inner: file_transfer_rx,
                                peer_conn,
                            });
                            let _ = shared
                                .active_peer_conns
                                .lock()
                                .insert(peer_conn, peer_context);
                            success
                        })
                };

                tx.send(inner_task.await)
                    .await
                    .map_err(|err| NetworkError::Generic(err.to_string()))
            };

            requests.push(Box::pin(task))
        }

        // TODO: What should be done if a peer conn fails? No room for error here
        let collection_task = async move { requests.try_collect::<()>().await };

        citadel_io::tokio::try_join!(collection_task, f(rx, cls_remote)).map(|_| ())
    }

    fn construct(kernel: Box<dyn NetKernel + 'a>) -> Self {
        Self {
            inner_kernel: kernel,
            shared: Shared {
                active_peer_conns: Arc::new(Mutex::new(Default::default())),
            },
            _pd: Default::default(),
        }
    }
}

#[cfg(test)]
mod tests {
    use crate::prefabs::client::peer_connection::PeerConnectionKernel;
    use crate::prelude::*;
    use crate::test_common::{server_info, wait_for_peers, TestBarrier};
    use citadel_io::tokio;
    use citadel_user::prelude::UserIdentifierExt;
    use futures::stream::FuturesUnordered;
    use futures::TryStreamExt;
    use rstest::rstest;
    use std::collections::HashMap;
    use std::sync::atomic::{AtomicBool, AtomicUsize, Ordering};
    use std::time::Duration;
    use uuid::Uuid;

    lazy_static::lazy_static! {
        pub static ref PEERS: Vec<(String, String, String)> = {
            ["alpha", "beta", "charlie", "echo", "delta", "epsilon", "foxtrot"]
            .iter().map(|base| (format!("{base}.username"), format!("{base}.password"), format!("{base}.full_name")))
            .collect()
        };
    }

    #[rstest]
    #[case(2, UdpMode::Enabled)]
    #[case(3, UdpMode::Disabled)]
    #[timeout(std::time::Duration::from_secs(90))]
<<<<<<< HEAD
    #[citadel_io::tokio::test(flavor = "multi_thread")]
    async fn peer_to_peer_connect(
        #[case] peer_count: usize,
        #[case] debug_force_nat_timeout: bool,
        #[case] udp_mode: UdpMode,
    ) {
=======
    #[tokio::test(flavor = "multi_thread")]
    async fn peer_to_peer_connect(#[case] peer_count: usize, #[case] udp_mode: UdpMode) {
>>>>>>> df6ca2a0
        assert!(peer_count > 1);
        citadel_logging::setup_log();
        TestBarrier::setup(peer_count);

        let client_success = &AtomicUsize::new(0);
        let (server, server_addr) = server_info();

        let client_kernels = FuturesUnordered::new();
        let total_peers = (0..peer_count)
            .map(|idx| PEERS.get(idx).unwrap().0.clone())
            .collect::<Vec<String>>();

        for idx in 0..peer_count {
            let (username, password, full_name) = PEERS.get(idx).unwrap();
            let peers = total_peers
                .clone()
                .into_iter()
                .filter(|r| r != username)
                .map(UserIdentifier::Username)
                .collect::<Vec<UserIdentifier>>();

            let mut agg = PeerConnectionSetupAggregator::default();

            for peer in peers {
                agg = agg
                    .with_peer_custom(peer)
                    .with_udp_mode(udp_mode)
                    .with_session_security_settings(SessionSecuritySettings::default())
                    .add();
            }

            let username = username.clone();

            let client_kernel = PeerConnectionKernel::new_register_defaults(
                full_name.as_str(),
                username.clone().as_str(),
                password.as_str(),
                agg.clone(),
                server_addr,
                move |mut results, mut remote| async move {
                    let mut success = 0;
                    let mut p2p_remotes = HashMap::new();

                    while let Some(conn) = results.recv().await {
                        log::trace!(target: "citadel", "User {} received {:?}", username, conn);
                        let mut conn = conn?;
                        crate::test_common::udp_mode_assertions(udp_mode, conn.udp_channel_rx.take()).await;
                        success += 1;
                        let _ = p2p_remotes.insert(conn.channel.get_peer_cid(), conn.remote.clone());
                        if success == peer_count - 1 {
                            break;
                        }
                    }

                    // by now, all the network peers have been registered to
                    // test that getting the peers (not necessarily mutual)
                    // show up
                    let network_peers = remote.get_peers(None).await.unwrap();
                    for user in agg.inner {
                        let peer_cid = user.id.get_cid();
                        assert!(network_peers.iter().any(|r| r.cid == peer_cid))
                    }

                    // test to make sure the mutuals are valid
                    let implicated_cid = remote.conn_type.get_implicated_cid();
                    let mutual_peers = remote
                        .inner
                        .get_local_group_mutual_peers(implicated_cid)
                        .await
                        .unwrap();
                    for (peer_cid, _) in p2p_remotes {
                        assert!(mutual_peers.iter().any(|r| r.cid == peer_cid))
                    }

                    log::trace!(target: "citadel", "***PEER {} CONNECT RESULT: {}***", username, success);
                    let _ = client_success.fetch_add(1, Ordering::Relaxed);
                    wait_for_peers().await;
                    remote.shutdown_kernel().await
                },
            ).unwrap();

            let client = NodeBuilder::default().build(client_kernel).unwrap();
            client_kernels.push(async move { client.await.map(|_| ()) });
        }

        let clients = Box::pin(async move { client_kernels.try_collect::<()>().await.map(|_| ()) });

        assert!(futures::future::try_select(server, clients).await.is_ok());

        assert_eq!(client_success.load(Ordering::Relaxed), peer_count);
    }

    #[rstest]
    #[case(2)]
    #[case(3)]
    #[timeout(std::time::Duration::from_secs(90))]
    #[citadel_io::tokio::test(flavor = "multi_thread")]
    async fn peer_to_peer_connect_passwordless(
        #[case] peer_count: usize,
    ) -> Result<(), Box<dyn std::error::Error>> {
        assert!(peer_count > 1);
        citadel_logging::setup_log();
        TestBarrier::setup(peer_count);

        let do_deregister = peer_count == 2;

        let client_success = &AtomicUsize::new(0);
        let (server, server_addr) = server_info();

        let client_kernels = FuturesUnordered::new();
        let total_peers = (0..peer_count)
            .map(|_| Uuid::new_v4())
            .collect::<Vec<Uuid>>();

        for idx in 0..peer_count {
            let uuid = total_peers.get(idx).cloned().unwrap();
            let peers = total_peers
                .clone()
                .into_iter()
                .filter(|r| r != &uuid)
                .map(UserIdentifier::from)
                .collect::<Vec<UserIdentifier>>();

            let client_kernel = PeerConnectionKernel::new_authless_defaults(
                uuid,
                server_addr,
                peers,
                move |mut results, remote| async move {
                    let mut success = 0;
                    let implicated_cid = remote.conn_type.get_implicated_cid();

                    while let Some(conn) = results.recv().await {
                        log::trace!(target: "citadel", "User {} received {:?}", uuid, conn);
                        let mut conn = conn?;
                        let peer_cid = conn.channel.get_peer_cid();

                        crate::test_common::p2p_assertions(implicated_cid, &conn).await;

                        crate::test_common::udp_mode_assertions(
                            Default::default(),
                            conn.udp_channel_rx.take(),
                        )
                        .await;

                        if do_deregister {
                            conn.remote.deregister().await?;
                            assert!(!conn
                                .remote
                                .inner
                                .account_manager()
                                .get_persistence_handler()
                                .hyperlan_peer_exists(implicated_cid, peer_cid)
                                .await
                                .unwrap());
                        }

                        success += 1;
                        if success == peer_count - 1 {
                            break;
                        }
                    }

                    log::trace!(target: "citadel", "***PEER {} CONNECT RESULT: {}***", uuid, success);
                    let _ = client_success.fetch_add(1, Ordering::Relaxed);
                    wait_for_peers().await;
                    remote.shutdown_kernel().await
                },
            ).unwrap();

            let client = NodeBuilder::default().build(client_kernel).unwrap();
            client_kernels.push(async move { client.await.map(|_| ()) });
        }

        let clients = Box::pin(async move { client_kernels.try_collect::<()>().await.map(|_| ()) });

        if let Err(err) = futures::future::try_select(server, clients).await {
            return match err {
                futures::future::Either::Left(res) => Err(res.0.into_string().into()),
                futures::future::Either::Right(res) => Err(res.0.into_string().into()),
            };
        }

        assert_eq!(client_success.load(Ordering::Relaxed), peer_count);
        Ok(())
    }

    #[rstest]
    #[case(2)]
    #[timeout(std::time::Duration::from_secs(90))]
    #[citadel_io::tokio::test(flavor = "multi_thread")]
    async fn test_peer_to_peer_file_transfer(
        #[case] peer_count: usize,
    ) -> Result<(), Box<dyn std::error::Error>> {
        assert!(peer_count > 1);
        citadel_logging::setup_log();
        TestBarrier::setup(peer_count);

        let client_success = &AtomicBool::new(false);
        let receiver_success = &AtomicBool::new(false);

        let (server, server_addr) = server_info();

        let client_kernels = FuturesUnordered::new();
        let total_peers = (0..peer_count)
            .map(|_| Uuid::new_v4())
            .collect::<Vec<Uuid>>();

        for idx in 0..peer_count {
            let uuid = total_peers.get(idx).cloned().unwrap();
            let peers = total_peers
                .clone()
                .into_iter()
                .filter(|r| r != &uuid)
                .map(UserIdentifier::from)
                .collect::<Vec<UserIdentifier>>();

            let client_kernel = PeerConnectionKernel::new_authless_defaults(
                uuid,
                server_addr,
                peers,
                move |mut results, remote| async move {
                    let mut success = 0;
                    let implicated_cid = remote.conn_type.get_implicated_cid();

                    while let Some(conn) = results.recv().await {
                        log::trace!(target: "citadel", "User {} received {:?}", uuid, conn);
                        wait_for_peers().await;
                        let mut conn = conn?;
                        //let peer_cid = conn.channel.get_peer_cid();

                        crate::test_common::p2p_assertions(implicated_cid, &conn).await;

                        // one user will send the file, the other will receive the file
                        if idx == 0 {
                            conn.remote
                                .send_file_with_custom_opts(
                                    "../resources/TheBridge.pdf",
                                    32 * 1024,
                                    TransferType::FileTransfer
                                )
                                .await?;

                            client_success.store(true, Ordering::Relaxed);
                        } else {
                            // TODO: route file-transfer + other events to peer channel
                            let mut handle = conn
                                .incoming_object_transfer_handles
                                .take()
                                .unwrap()
                                .recv()
                                .await
                                .unwrap();
                            handle.accept().unwrap();

                            use futures::StreamExt;
                            use citadel_types::proto::ObjectTransferStatus;
                            let mut path = None;
                            while let Some(status) = handle.next().await {
                                match status {
                                    ObjectTransferStatus::ReceptionComplete => {
                                        log::trace!(target: "citadel", "Peer has finished receiving the file!");
                                        let cmp =
                                            include_bytes!("../../../../resources/TheBridge.pdf");
                                        let streamed_data =
                                            citadel_io::tokio::fs::read(path.clone().unwrap()).await.unwrap();
                                        assert_eq!(
                                            cmp,
                                            streamed_data.as_slice(),
                                            "Original data and streamed data does not match"
                                        );

                                        break;
                                    }

                                    ObjectTransferStatus::ReceptionBeginning(file_path, vfm) => {
                                        path = Some(file_path);
                                        assert_eq!(vfm.name, "TheBridge.pdf")
                                    }

                                    _ => {}
                                }
                            }

                            receiver_success.store(true, Ordering::Relaxed);
                        }

                        success += 1;
                        if success == peer_count - 1 {
                            break;
                        }
                    }

                    log::trace!(target: "citadel", "***PEER {} CONNECT RESULT: {}***", uuid, success);
                    wait_for_peers().await;
                    remote.shutdown_kernel().await
                },
            ).unwrap();

            let client = NodeBuilder::default().build(client_kernel).unwrap();
            client_kernels.push(async move { client.await.map(|_| ()) });
        }

        let clients = Box::pin(async move { client_kernels.try_collect::<()>().await.map(|_| ()) });

        if let Err(err) = futures::future::try_select(server, clients).await {
            return match err {
                futures::future::Either::Left(res) => Err(res.0.into_string().into()),
                futures::future::Either::Right(res) => Err(res.0.into_string().into()),
            };
        }

        assert!(client_success.load(Ordering::Relaxed));
        assert!(receiver_success.load(Ordering::Relaxed));
        Ok(())
    }

    #[rstest]
    #[case(2)]
    #[timeout(std::time::Duration::from_secs(90))]
    #[citadel_io::tokio::test(flavor = "multi_thread")]
    async fn test_peer_to_peer_rekey(
        #[case] peer_count: usize,
    ) -> Result<(), Box<dyn std::error::Error>> {
        assert!(peer_count > 1);
        citadel_logging::setup_log();
        TestBarrier::setup(peer_count);

        let client_success = &AtomicUsize::new(0);
        let (server, server_addr) = server_info();

        let client_kernels = FuturesUnordered::new();
        let total_peers = (0..peer_count)
            .map(|_| Uuid::new_v4())
            .collect::<Vec<Uuid>>();

        for idx in 0..peer_count {
            let uuid = total_peers.get(idx).cloned().unwrap();
            let peers = total_peers
                .clone()
                .into_iter()
                .filter(|r| r != &uuid)
                .map(UserIdentifier::from)
                .collect::<Vec<UserIdentifier>>();

            let client_kernel = PeerConnectionKernel::new_authless_defaults(
                uuid,
                server_addr,
                peers,
                move |mut results, remote| async move {
                    let mut success = 0;
                    let implicated_cid = remote.conn_type.get_implicated_cid();

                    while let Some(conn) = results.recv().await {
                        log::trace!(target: "citadel", "User {} received {:?}", uuid, conn);
                        let conn = conn?;
                        crate::test_common::p2p_assertions(implicated_cid, &conn).await;

                        if idx == 0 {
                            for x in 1..10 {
                                assert_eq!(conn.remote.rekey().await?, Some(x));
                            }
                        }

                        success += 1;
                        if success == peer_count - 1 {
                            break;
                        }
                    }

                    log::trace!(target: "citadel", "***PEER {} CONNECT RESULT: {}***", uuid, success);
                    let _ = client_success.fetch_add(1, Ordering::Relaxed);
                    wait_for_peers().await;
                    remote.shutdown_kernel().await
                },
            ).unwrap();

            let client = NodeBuilder::default().build(client_kernel).unwrap();
            client_kernels.push(async move { client.await.map(|_| ()) });
        }

        let clients = Box::pin(async move { client_kernels.try_collect::<()>().await.map(|_| ()) });

        if let Err(err) = futures::future::try_select(server, clients).await {
            return match err {
                futures::future::Either::Left(res) => Err(res.0.into_string().into()),
                futures::future::Either::Right(res) => Err(res.0.into_string().into()),
            };
        }

        assert_eq!(client_success.load(Ordering::Relaxed), peer_count);
        Ok(())
    }

    #[rstest]
    #[case(2)]
    #[timeout(std::time::Duration::from_secs(90))]
    #[citadel_io::tokio::test(flavor = "multi_thread")]
    async fn test_peer_to_peer_disconnect(
        #[case] peer_count: usize,
    ) -> Result<(), Box<dyn std::error::Error>> {
        assert!(peer_count > 1);
        citadel_logging::setup_log();
        TestBarrier::setup(peer_count);

        let client_success = &AtomicUsize::new(0);
        let (server, server_addr) = server_info();

        let client_kernels = FuturesUnordered::new();
        let total_peers = (0..peer_count)
            .map(|_| Uuid::new_v4())
            .collect::<Vec<Uuid>>();

        for idx in 0..peer_count {
            let uuid = total_peers.get(idx).cloned().unwrap();
            let peers = total_peers
                .clone()
                .into_iter()
                .filter(|r| r != &uuid)
                .map(UserIdentifier::from)
                .collect::<Vec<UserIdentifier>>();

            let client_kernel = PeerConnectionKernel::new_authless_defaults(
                uuid,
                server_addr,
                peers,
                move |mut results, remote| async move {
                    let mut success = 0;
                    let implicated_cid = remote.conn_type.get_implicated_cid();

                    while let Some(conn) = results.recv().await {
                        log::trace!(target: "citadel", "User {} received {:?}", uuid, conn);
                        let conn = conn?;
                        crate::test_common::p2p_assertions(implicated_cid, &conn).await;
                        conn.remote.disconnect().await?;
                        success += 1;
                        if success == peer_count - 1 {
                            break;
                        }
                    }

                    log::trace!(target: "citadel", "***PEER {} CONNECT RESULT: {}***", uuid, success);
                    let _ = client_success.fetch_add(1, Ordering::Relaxed);
                    wait_for_peers().await;
                    remote.shutdown_kernel().await
                },
            ).unwrap();

            let client = NodeBuilder::default().build(client_kernel).unwrap();
            client_kernels.push(async move { client.await.map(|_| ()) });
        }

        let clients = Box::pin(async move { client_kernels.try_collect::<()>().await.map(|_| ()) });

        if let Err(err) = futures::future::try_select(server, clients).await {
            return match err {
                futures::future::Either::Left(res) => Err(res.0.into_string().into()),
                futures::future::Either::Right(res) => Err(res.0.into_string().into()),
            };
        }

        assert_eq!(client_success.load(Ordering::Relaxed), peer_count);
        Ok(())
    }

    #[rstest]
    #[case(SecrecyMode::BestEffort, Some("test-p2p-password"))]
    #[timeout(std::time::Duration::from_secs(240))]
    #[tokio::test(flavor = "multi_thread")]
    async fn test_p2p_wrong_session_password(
        #[case] secrecy_mode: SecrecyMode,
        #[case] p2p_password: Option<&'static str>,
        #[values(KemAlgorithm::Kyber)] kem: KemAlgorithm,
        #[values(EncryptionAlgorithm::AES_GCM_256)] enx: EncryptionAlgorithm,
    ) {
        citadel_logging::setup_log_no_panic_hook();
        crate::test_common::TestBarrier::setup(2);
        let (server, server_addr) = server_info();
        let peer_0_error_received = &AtomicBool::new(false);
        let peer_1_error_received = &AtomicBool::new(false);

        let uuid0 = Uuid::new_v4();
        let uuid1 = Uuid::new_v4();
        let session_security = SessionSecuritySettingsBuilder::default()
            .with_secrecy_mode(secrecy_mode)
            .with_crypto_params(kem + enx)
            .build()
            .unwrap();

        let mut peer0_agg = PeerConnectionSetupAggregator::default()
            .with_peer_custom(uuid1)
            .with_session_security_settings(session_security);

        if let Some(password) = p2p_password {
            peer0_agg = peer0_agg.with_session_password(password);
        }

        let peer0_connection = peer0_agg.add();

        let mut peer1_agg = PeerConnectionSetupAggregator::default()
            .with_peer_custom(uuid0)
            .with_session_security_settings(session_security);

        if let Some(_password) = p2p_password {
            peer1_agg = peer1_agg.with_session_password("wrong password");
        }

        let peer1_connection = peer1_agg.add();

        let client_kernel0 = PeerConnectionKernel::new_authless(
            uuid0,
            server_addr,
            peer0_connection,
            UdpMode::Enabled,
            session_security,
            None,
            move |mut connection, remote| async move {
                wait_for_peers().await;
                let conn = connection.recv().await.unwrap();
                log::trace!(target: "citadel", "Peer 0 {} received: {:?}", remote.conn_type.get_implicated_cid(), conn);
                if conn.is_ok() {
                    peer_0_error_received.store(true, Ordering::SeqCst);
                }
                wait_for_peers().await;
                remote.shutdown_kernel().await
            },
        )
            .unwrap();

        let client_kernel1 = PeerConnectionKernel::new_authless(
            uuid1,
            server_addr,
            peer1_connection,
            UdpMode::Enabled,
            session_security,
            None,
            move |mut connection, remote| async move {
                wait_for_peers().await;
                let conn = connection.recv().await.unwrap();
                log::trace!(target: "citadel", "Peer 1 {} received: {:?}", remote.conn_type.get_implicated_cid(), conn);
                if conn.is_ok() {
                    peer_1_error_received.store(true, Ordering::SeqCst);
                }
                wait_for_peers().await;
                remote.shutdown_kernel().await
            },
        )
            .unwrap();

        let client0 = NodeBuilder::default().build(client_kernel0).unwrap();
        let client1 = NodeBuilder::default().build(client_kernel1).unwrap();
        let clients = futures::future::try_join(client0, client1);

        let task = async move {
            tokio::select! {
                server_res = server => Err(NetworkError::msg(format!("Server ended prematurely: {:?}", server_res.map(|_| ())))),
                client_res = clients => client_res.map(|_| ())
            }
        };

        tokio::time::timeout(Duration::from_secs(120), task)
            .await
            .unwrap()
            .unwrap();

        assert!(!peer_0_error_received.load(Ordering::SeqCst));
        assert!(!peer_1_error_received.load(Ordering::SeqCst));
    }
}<|MERGE_RESOLUTION|>--- conflicted
+++ resolved
@@ -450,17 +450,8 @@
     #[case(2, UdpMode::Enabled)]
     #[case(3, UdpMode::Disabled)]
     #[timeout(std::time::Duration::from_secs(90))]
-<<<<<<< HEAD
     #[citadel_io::tokio::test(flavor = "multi_thread")]
-    async fn peer_to_peer_connect(
-        #[case] peer_count: usize,
-        #[case] debug_force_nat_timeout: bool,
-        #[case] udp_mode: UdpMode,
-    ) {
-=======
-    #[tokio::test(flavor = "multi_thread")]
     async fn peer_to_peer_connect(#[case] peer_count: usize, #[case] udp_mode: UdpMode) {
->>>>>>> df6ca2a0
         assert!(peer_count > 1);
         citadel_logging::setup_log();
         TestBarrier::setup(peer_count);
