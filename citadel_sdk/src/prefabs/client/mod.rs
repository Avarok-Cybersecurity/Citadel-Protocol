--- conflicted
+++ resolved
@@ -155,13 +155,8 @@
         server_password: Option<PreSharedKey>,
         on_channel_received: Self::UserLevelInputFunction,
     ) -> Result<Self, NetworkError> {
-<<<<<<< HEAD
         let (tx, rx) = citadel_io::tokio::sync::oneshot::channel();
-        let server_conn_kernel = SingleClientServerConnectionKernel::new_passwordless(
-=======
-        let (tx, rx) = tokio::sync::oneshot::channel();
         let server_conn_kernel = SingleClientServerConnectionKernel::new_authless(
->>>>>>> df6ca2a0
             uuid,
             server_addr,
             udp_mode,
