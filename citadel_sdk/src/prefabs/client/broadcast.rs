//! Group Broadcasting and Management
//!
//! This module provides functionality for creating and managing group-based communication
//! channels in the Citadel Protocol. It implements an owner-based trust model where one
//! peer acts as the group administrator and trust anchor.
//!
//! # Features
//! - Group creation and management
//! - Owner-based trust model
//! - Public and private group support
//! - Automatic member registration
//! - Group invitation system
//! - Dynamic peer discovery
//! - Concurrent group participation
//!
//! # Example
//! ```rust
//! use citadel_sdk::prelude::*;
//! use citadel_sdk::prefabs::client::broadcast::{BroadcastKernel, GroupInitRequestType};
//! use uuid::Uuid;
//!
//! # fn main() -> Result<(), NetworkError> {
//! async fn create_group(local_user: UserIdentifier) -> Result<(), NetworkError> {
//!     let request = GroupInitRequestType::Create {
//!         local_user,
//!         invite_list: vec![],
//!         group_id: Uuid::new_v4(),
//!         accept_registrations: true,
//!     };
//!     
//!     let settings = DefaultServerConnectionSettingsBuilder::transient("127.0.0.1:25021")
//!         .build()?;
//!     
//!     let kernel = BroadcastKernel::new(
//!         settings,
//!         request,
//!         |group, _remote| async move {
//!             println!("Group created with ID: {}", group.cid());
//!             Ok(())
//!         },
//!     );
//!     
//!     Ok(())
//! }
//! # Ok(())
//! # }
//! ```
//!
//! # Important Notes
//! - Each group must have exactly one owner
//! - Members must be registered with the owner
//! - Trust flows transitively through the owner
//! - Group IDs must be unique per owner
//! - Public groups allow automatic registration
//!
//! # Related Components
//! - [`GroupChannel`]: Group communication channel
//! - [`UserIdentifier`]: User identification
//! - [`GroupInitRequestType`]: Group initialization
//! - [`PrefabFunctions`]: Base prefab functionality
//!

use crate::prelude::*;
use crate::test_common::wait_for_peers;
use citadel_io::tokio::sync::Mutex;
use citadel_user::prelude::UserIdentifierExt;
use futures::{Future, StreamExt};
use std::marker::PhantomData;
use std::pin::Pin;
use std::sync::atomic::{AtomicBool, Ordering};
use std::sync::Arc;
use uuid::Uuid;

/// A kernel that streamlines creating, connecting, and interacting with groups
/// Each group has a single owner, and, each connecting peer must at least be registered
/// to the owner alone. The owner thus serves as an "axis of consent", where each member
/// trusts the owner, and through this trust, transitivity of trust flows to all other
/// future members that connect to the group.
pub struct BroadcastKernel<'a, F, Fut, R: Ratchet> {
    inner_kernel: Box<dyn NetKernel<R> + 'a>,
    shared: Arc<BroadcastShared>,
    _pd: PhantomData<fn() -> (F, Fut)>,
}

pub struct BroadcastShared {
    route_registers: AtomicBool,
    register_rx:
        citadel_io::Mutex<Option<citadel_io::tokio::sync::mpsc::UnboundedReceiver<PeerSignal>>>,
    register_tx: citadel_io::tokio::sync::mpsc::UnboundedSender<PeerSignal>,
}

/// Before running the [`BroadcastKernel`], each peer must send this request
/// to the protocol. One peer can create a group, allowing others to join the group.
///
/// Each peer may create multiple groups.
///
/// Note: When creating a group, a [`GroupType::Public`] will be created. This means any
/// mutually-registered user to the owner may join the group
pub enum GroupInitRequestType {
    /// Create a new group, under owner, with a list of users that are desired to be invited
    ///
    /// if accept_registrations is true, then, any inbound registrations will automatically
    /// be accepted, simulating a publicly open group to all users on the server.
    Create {
        local_user: UserIdentifier,
        invite_list: Vec<UserIdentifier>,
        group_id: Uuid,
        accept_registrations: bool,
    },
    /// Join a pre-existing group as local_user that is administered by owner, and a group_id
    /// that corresponds to a unique group administered by the particular owner
    ///
    /// Note: ordinarily, local_user must be mutually-register to the owner. However, if do_peer_register
    /// is specified, this will ensure both users are registered before continuing (this is not recommended
    /// for production environments, since the timing of registration between users should be approximately
    /// equal, otherwise, the registration request may expire)
    Join {
        local_user: UserIdentifier,
        owner: UserIdentifier,
        group_id: Uuid,
        do_peer_register: bool,
    },
}

#[async_trait]
impl<'a, F, Fut, R: Ratchet> PrefabFunctions<'a, GroupInitRequestType, R>
    for BroadcastKernel<'a, F, Fut, R>
where
    F: FnOnce(GroupChannel, CitadelClientServerConnection<R>) -> Fut + Send + 'a,
    Fut: Future<Output = Result<(), NetworkError>> + Send + 'a,
{
    type UserLevelInputFunction = F;
    type SharedBundle = Arc<BroadcastShared>;

    fn get_shared_bundle(&self) -> Self::SharedBundle {
        self.shared.clone()
    }

    #[allow(unreachable_code, clippy::blocks_in_conditions)]
    #[cfg_attr(
        feature = "localhost-testing",
        tracing::instrument(level = "trace", target = "citadel", skip_all, ret, err(Debug))
    )]
    async fn on_c2s_channel_received(
        connect_success: CitadelClientServerConnection<R>,
        arg: GroupInitRequestType,
        fx: Self::UserLevelInputFunction,
        shared: Arc<BroadcastShared>,
    ) -> Result<(), NetworkError> {
        let session_cid = connect_success.cid;
        wait_for_peers().await;
        let mut creator_only_accept_inbound_registers = false;

        let mut is_owner = false;
        let request = match arg {
            GroupInitRequestType::Create {
                local_user,
                invite_list,
                group_id,
                accept_registrations,
            } => {
                is_owner = true;
                // ensure local user is registered to each on the invite list
                let mut peers_registered = vec![];

                for peer in &invite_list {
                    let peer = peer
                        .search_peer(session_cid, connect_success.account_manager())
                        .await?
                        .ok_or_else(|| {
                            NetworkError::msg(format!(
                                "[create] User {:?} is not registered to {:?}",
                                peer, &local_user
                            ))
                        })?;

                    peers_registered.push(peer.cid)
                }

                creator_only_accept_inbound_registers = accept_registrations;

                GroupBroadcast::Create {
                    initial_invitees: peers_registered,
                    options: MessageGroupOptions {
                        group_type: GroupType::Public,
                        id: group_id.as_u128(),
                    },
                }
            }

            GroupInitRequestType::Join {
                local_user,
                owner,
                group_id,
                do_peer_register,
            } => {
                // ensure local is registered to owner
                let owner_orig = owner;
                let owner_find = owner_orig
                    .search_peer(session_cid, connect_success.account_manager())
                    .await?;

                let owner = if let Some(owner) = owner_find {
                    Some(owner)
                } else if do_peer_register {
                    let handle = connect_success
                        .propose_target(local_user.clone(), owner_orig.clone())
                        .await?;
                    let _ = handle.register_to_peer().await?;
                    // wait_for_peers().await;
                    owner_orig
                        .search_peer(session_cid, connect_success.account_manager())
                        .await?
                } else {
                    None
                };

                let owner = owner.ok_or_else(|| {
                    NetworkError::msg(format!(
                        "User {:?} is not registered to {:?}",
                        owner_orig, &local_user
                    ))
                })?;

                let expected_message_group_key = MessageGroupKey {
                    cid: owner.cid,
                    mgid: group_id.as_u128(),
                };

                // Exponential backoff, waiting for owner to create group
                let mut retries = 0;
                let group_owner_handle = connect_success
                    .propose_target(local_user.clone(), owner.cid)
                    .await?;
                loop {
                    let owned_groups = group_owner_handle.list_owned_groups().await?;
                    if owned_groups.contains(&expected_message_group_key) {
                        break;
                    } else {
                        citadel_io::tokio::time::sleep(std::time::Duration::from_secs(
                            2u64.pow(retries),
                        ))
                        .await;

                        retries += 1;
                        if retries > 4 {
                            return Err(NetworkError::Generic(format!(
                                "Owner {:?} has not created group {:?}",
                                owner, group_id
                            )));
                        }
                    }
                }

                GroupBroadcast::RequestJoin {
                    sender: local_user.get_cid(),
                    key: expected_message_group_key,
                }
            }
        };

        let request = NodeRequest::GroupBroadcastCommand(GroupBroadcastCommand {
            session_cid,
            command: request,
        });

        let subscription = &Mutex::new(Some(
            connect_success.send_callback_subscription(request).await?,
        ));

        log::trace!(target: "citadel", "Peer {session_cid} is attempting to join group");
        let acceptor_task = if creator_only_accept_inbound_registers {
            shared.route_registers.store(true, Ordering::Relaxed);
            let mut reg_rx = shared.register_rx.lock().take().unwrap();
            let remote = connect_success.remote_ref().clone();
            Box::pin(async move {
                let mut subscription = subscription.lock().await.take().unwrap();
                // Merge the reg_rx stream and the subscription stream
                let mut count_registered = 0;
                loop {
                    let post_register = citadel_io::tokio::select! {
                        reg_request = reg_rx.recv() => {
                            reg_request.ok_or_else(|| NetworkError::InternalError("reg_rx ended unexpectedly"))?
                        },

                        reg_request2 = subscription.next() => {
                            let signal = reg_request2.ok_or_else(|| NetworkError::InternalError("subscription ended unexpectedly"))?;
                            if let NodeResult::PeerEvent(PeerEvent { event: sig @ PeerSignal::PostRegister { .. }, .. }) = &signal {
                                sig.clone()
                            } else {
                                continue;
                            }
                        }
                    };

                    log::trace!(target: "citadel", "ACCEPTOR {session_cid} RECV reg_request: {:?}", post_register);
                    if let PeerSignal::PostRegister {
                        peer_conn_type: peer_conn,
                        inviter_username: _,
                        invitee_username: _,
                        ticket_opt: _,
                        invitee_response: None,
                    } = &post_register
                    {
                        let cid = peer_conn.get_original_target_cid();
                        if cid != session_cid {
                            log::warn!(target: "citadel", "Received the wrong CID. Will not accept request");
                            continue;
                        }

                        let _ = responses::peer_register(post_register, true, &remote).await?;
                        if cfg!(feature = "localhost-testing") {
                            count_registered += 1;
                            if count_registered == crate::test_common::num_local_test_peers() - 1 {
                                // wait_for_peers().await;
                                break;
                            }
                        }
                    }
                }

                Ok::<_, NetworkError>(())
            })
                as Pin<
                    Box<
                        dyn futures::Future<
                                Output = Result<(), citadel_proto::prelude::NetworkError>,
                            > + Send,
                    >,
                >
        } else {
            Box::pin(async move { Ok::<_, NetworkError>(()) })
                as Pin<
                    Box<
                        dyn futures::Future<
                                Output = Result<(), citadel_proto::prelude::NetworkError>,
                            > + Send,
                    >,
                >
        };

        let mut lock = subscription.lock().await;
        let subscription = lock.as_mut().unwrap();
        while let Some(event) = subscription.next().await {
            match map_errors(event)? {
                NodeResult::PeerEvent(PeerEvent {
                    event: ref ps @ PeerSignal::PostRegister { .. },
                    ticket: _,
                    ..
                }) => {
                    shared
                        .register_tx
                        .send(ps.clone())
                        .map_err(|err| NetworkError::Generic(err.to_string()))?;
                }
                NodeResult::GroupChannelCreated(GroupChannelCreated {
                    ticket: _,
                    channel,
                    session_cid: _,
                }) => {
                    // in either case, whether owner or not, we get a channel
                    // Drop the lock to allow the acceptor task to gain access to the subscription
                    drop(lock);
                    return if is_owner {
<<<<<<< HEAD
                        citadel_io::tokio::try_join!(fx(channel, connect_success), acceptor_task)
                            .map(|_| ())
=======
                        citadel_io::tokio::try_join!(fx(channel, remote), acceptor_task).map(|_| ())
>>>>>>> 8a34f773
                    } else {
                        fx(channel, connect_success).await.map(|_| ())
                    };
                }

                NodeResult::GroupEvent(GroupEvent {
                    session_cid: _,
                    ticket: _,
                    event: GroupBroadcast::CreateResponse { key: None },
                }) => {
                    return Err(NetworkError::InternalError(
                        "Unable to create a message group",
                    ))
                }

                _ => {}
            }
        }

        Ok(())
    }

<<<<<<< HEAD
    fn construct(kernel: Box<dyn NetKernel<R> + 'a>) -> Self {
=======
    fn construct(kernel: Box<dyn NetKernel + 'a>) -> Self {
>>>>>>> 8a34f773
        let (tx, rx) = citadel_io::tokio::sync::mpsc::unbounded_channel();
        Self {
            shared: Arc::new(BroadcastShared {
                route_registers: AtomicBool::new(false),
                register_rx: citadel_io::Mutex::new(Some(rx)),
                register_tx: tx,
            }),
            inner_kernel: kernel,
            _pd: Default::default(),
        }
    }
}

#[async_trait]
impl<F, Fut, R: Ratchet> NetKernel<R> for BroadcastKernel<'_, F, Fut, R> {
    fn load_remote(&mut self, node_remote: NodeRemote<R>) -> Result<(), NetworkError> {
        self.inner_kernel.load_remote(node_remote)
    }

    async fn on_start(&self) -> Result<(), NetworkError> {
        self.inner_kernel.on_start().await
    }

    async fn on_node_event_received(&self, message: NodeResult<R>) -> Result<(), NetworkError> {
        if let NodeResult::PeerEvent(PeerEvent {
            event: ps @ PeerSignal::PostRegister { .. },
            ticket: _,
            ..
        }) = &message
        {
            if self.shared.route_registers.load(Ordering::Relaxed) {
                return self
                    .shared
                    .register_tx
                    .send(ps.clone())
                    .map_err(|err| NetworkError::Generic(err.to_string()));
            }
        }

        self.inner_kernel.on_node_event_received(message).await
    }

    async fn on_stop(&mut self) -> Result<(), NetworkError> {
        self.inner_kernel.on_stop().await
    }
}

#[cfg(test)]
mod tests {
    use crate::prefabs::client::broadcast::{BroadcastKernel, GroupInitRequestType};
    use crate::prefabs::client::peer_connection::PeerConnectionKernel;
<<<<<<< HEAD
    use crate::prefabs::client::DefaultServerConnectionSettingsBuilder;
=======
    use crate::prefabs::client::ServerConnectionSettingsBuilder;
>>>>>>> 8a34f773
    use crate::prelude::*;
    use crate::test_common::{server_info, wait_for_peers, TestBarrier};
    use citadel_io::tokio;
    use futures::prelude::stream::FuturesUnordered;
    use futures::TryStreamExt;
    use rstest::rstest;
    use std::sync::atomic::{AtomicBool, AtomicUsize, Ordering};
    use uuid::Uuid;

    #[citadel_io::tokio::test(flavor = "multi_thread")]
    async fn group_connect_list_members() -> Result<(), Box<dyn std::error::Error>> {
        let peer_count = 3;
        assert!(peer_count > 1);
        citadel_logging::setup_log();
        TestBarrier::setup(peer_count);

        let client_success = &AtomicUsize::new(0);
        let (server, server_addr) = server_info::<StackedRatchet>();

        let client_kernels = FuturesUnordered::new();
        let total_peers = (0..peer_count)
            .map(|_| Uuid::new_v4())
            .collect::<Vec<Uuid>>();
        let group_id = Uuid::new_v4();

        for idx in 0..peer_count {
            let uuid = total_peers.get(idx).cloned().unwrap();

            let request = if idx == 0 {
                // invite list is empty since we will expect the users to post_register to us before attempting to join
                GroupInitRequestType::Create {
                    local_user: UserIdentifier::from(uuid),
                    invite_list: vec![],
                    group_id,
                    accept_registrations: true,
                }
            } else {
                GroupInitRequestType::Join {
                    local_user: UserIdentifier::from(uuid),
                    owner: total_peers.first().cloned().unwrap().into(),
                    group_id,
                    do_peer_register: true,
                }
            };

            let server_connection_settings =
<<<<<<< HEAD
                DefaultServerConnectionSettingsBuilder::transient_with_id(server_addr, uuid)
=======
                ServerConnectionSettingsBuilder::transient_with_id(server_addr, uuid)
>>>>>>> 8a34f773
                    .build()
                    .unwrap();

            let client_kernel = BroadcastKernel::new(
                server_connection_settings,
                request,
                move |channel, connection| async move {
                    wait_for_peers().await;
                    log::trace!(target: "citadel", "***GROUP PEER {}={}={} CONNECT SUCCESS***", idx, uuid, connection.conn_type.get_session_cid());

                    let owned_groups = connection.list_owned_groups().await.unwrap();

                    if idx == 0 {
                        assert_eq!(owned_groups.len(), 1);
                    } else {
                        assert_eq!(owned_groups.len(), 0);
                    }

                    log::trace!(target: "citadel", "Peer {idx}={} is COMPLETE!", connection.conn_type.get_session_cid());

                    let _ = client_success.fetch_add(1, Ordering::Relaxed);
                    wait_for_peers().await;
                    drop(channel);
                    connection.shutdown_kernel().await
                },
            );

            let client = DefaultNodeBuilder::default().build(client_kernel).unwrap();

            client_kernels.push(async move { client.await.map(|_| ()) });
        }

        let clients = Box::pin(async move { client_kernels.try_collect::<()>().await.map(|_| ()) });

        let res = futures::future::try_select(server, clients).await;
        if let Err(err) = res {
            return match err {
                futures::future::Either::Left(left) => Err(left.0.into_string().into()),
                futures::future::Either::Right(right) => Err(right.0.into_string().into()),
            };
        }

        assert_eq!(client_success.load(Ordering::Relaxed), peer_count);
        Ok(())
    }

    #[rstest]
    #[case(2)]
    #[timeout(std::time::Duration::from_secs(90))]
    #[citadel_io::tokio::test(flavor = "multi_thread")]
    async fn test_manual_group_connect(
        #[case] peer_count: usize,
    ) -> Result<(), Box<dyn std::error::Error>> {
        /*
           Test a group connection between two registered peers
           who engage in a manual mode
        */
        assert!(peer_count > 1);
        citadel_logging::setup_log();
        TestBarrier::setup(peer_count);

        let client_success = &AtomicBool::new(false);
        let receiver_success = &AtomicBool::new(false);

        let (server, server_addr) = server_info::<StackedRatchet>();

        let client_kernels = FuturesUnordered::new();
        let total_peers = (0..peer_count)
            .map(|_| Uuid::new_v4())
            .collect::<Vec<Uuid>>();

        for idx in 0..peer_count {
            let uuid = total_peers.get(idx).cloned().unwrap();
            let peers = total_peers
                .clone()
                .into_iter()
                .filter(|r| r != &uuid)
                .map(UserIdentifier::from)
                .collect::<Vec<UserIdentifier>>();

            let server_connection_settings =
<<<<<<< HEAD
                DefaultServerConnectionSettingsBuilder::transient_with_id(server_addr, uuid)
=======
                ServerConnectionSettingsBuilder::transient_with_id(server_addr, uuid)
>>>>>>> 8a34f773
                    .build()
                    .unwrap();

            let client_kernel = PeerConnectionKernel::new(
                server_connection_settings,
                peers,
                move |mut results, remote| async move {
                    let _sender = remote.conn_type.get_session_cid();
                    let mut signals = remote.get_unprocessed_signals_receiver().unwrap();

                    wait_for_peers().await;
                    let conn = results.recv().await.unwrap()?;
                    log::trace!(target: "citadel", "User {} received {:?}", uuid, conn);

                    // one user will create the group, the other will respond
                    if idx == 0 {
                        let _channel = remote
                            .create_group(Some(vec![conn.channel.get_peer_cid().into()]))
                            .await?;
                        log::info!(target: "citadel", "The designated node has finished creating a group");

                        wait_for_peers().await;
                        client_success.store(true, Ordering::Relaxed);
                        return remote.shutdown_kernel().await;
                    } else {
                        // wait until the group host finishes setting up the group
                        while let Some(evt) = signals.recv().await {
                            log::info!(target: "citadel", "Received unprocessed signal: {:?}", evt);
                            match evt {
                                NodeResult::GroupEvent(GroupEvent {
                                    session_cid: _,
                                    ticket: _,
                                    event:
                                        GroupBroadcast::Invitation {
                                            sender: _,
                                            key: _key,
                                        },
                                }) => {
                                    let _ =
                                        crate::responses::group_invite(evt, true, &remote.inner)
                                            .await?;
                                }

                                NodeResult::GroupChannelCreated(GroupChannelCreated {
                                    ticket: _,
                                    channel: _chan,
<<<<<<< HEAD
                                    session_cid: _,
=======
                                    implicated_cid: _,
>>>>>>> 8a34f773
                                }) => {
                                    receiver_success.store(true, Ordering::Relaxed);
                                    log::trace!(target: "citadel", "***PEER {} CONNECT***", uuid);
                                    wait_for_peers().await;
                                    return remote.shutdown_kernel().await;
                                }

                                val => {
                                    log::warn!(target: "citadel", "Unhandled response: {:?}", val)
                                }
                            }
                        }
                    }

                    Err(NetworkError::InternalError(
                        "signals_recv ended unexpectedly",
                    ))
                },
            );

            let client = DefaultNodeBuilder::default().build(client_kernel).unwrap();
            client_kernels.push(async move { client.await.map(|_| ()) });
        }

        let clients = Box::pin(async move { client_kernels.try_collect::<()>().await.map(|_| ()) });

        if let Err(err) = futures::future::try_select(server, clients).await {
            return match err {
                futures::future::Either::Left(res) => Err(res.0.into_string().into()),
                futures::future::Either::Right(res) => Err(res.0.into_string().into()),
            };
        }

        assert!(client_success.load(Ordering::Relaxed));
        assert!(receiver_success.load(Ordering::Relaxed));
        Ok(())
    }
}<|MERGE_RESOLUTION|>--- conflicted
+++ resolved
@@ -27,10 +27,10 @@
 //!         group_id: Uuid::new_v4(),
 //!         accept_registrations: true,
 //!     };
-//!     
+//!
 //!     let settings = DefaultServerConnectionSettingsBuilder::transient("127.0.0.1:25021")
 //!         .build()?;
-//!     
+//!
 //!     let kernel = BroadcastKernel::new(
 //!         settings,
 //!         request,
@@ -39,7 +39,7 @@
 //!             Ok(())
 //!         },
 //!     );
-//!     
+//!
 //!     Ok(())
 //! }
 //! # Ok(())
@@ -362,12 +362,8 @@
                     // Drop the lock to allow the acceptor task to gain access to the subscription
                     drop(lock);
                     return if is_owner {
-<<<<<<< HEAD
                         citadel_io::tokio::try_join!(fx(channel, connect_success), acceptor_task)
                             .map(|_| ())
-=======
-                        citadel_io::tokio::try_join!(fx(channel, remote), acceptor_task).map(|_| ())
->>>>>>> 8a34f773
                     } else {
                         fx(channel, connect_success).await.map(|_| ())
                     };
@@ -390,11 +386,7 @@
         Ok(())
     }
 
-<<<<<<< HEAD
     fn construct(kernel: Box<dyn NetKernel<R> + 'a>) -> Self {
-=======
-    fn construct(kernel: Box<dyn NetKernel + 'a>) -> Self {
->>>>>>> 8a34f773
         let (tx, rx) = citadel_io::tokio::sync::mpsc::unbounded_channel();
         Self {
             shared: Arc::new(BroadcastShared {
@@ -446,11 +438,7 @@
 mod tests {
     use crate::prefabs::client::broadcast::{BroadcastKernel, GroupInitRequestType};
     use crate::prefabs::client::peer_connection::PeerConnectionKernel;
-<<<<<<< HEAD
     use crate::prefabs::client::DefaultServerConnectionSettingsBuilder;
-=======
-    use crate::prefabs::client::ServerConnectionSettingsBuilder;
->>>>>>> 8a34f773
     use crate::prelude::*;
     use crate::test_common::{server_info, wait_for_peers, TestBarrier};
     use citadel_io::tokio;
@@ -497,11 +485,7 @@
             };
 
             let server_connection_settings =
-<<<<<<< HEAD
                 DefaultServerConnectionSettingsBuilder::transient_with_id(server_addr, uuid)
-=======
-                ServerConnectionSettingsBuilder::transient_with_id(server_addr, uuid)
->>>>>>> 8a34f773
                     .build()
                     .unwrap();
 
@@ -583,11 +567,7 @@
                 .collect::<Vec<UserIdentifier>>();
 
             let server_connection_settings =
-<<<<<<< HEAD
                 DefaultServerConnectionSettingsBuilder::transient_with_id(server_addr, uuid)
-=======
-                ServerConnectionSettingsBuilder::transient_with_id(server_addr, uuid)
->>>>>>> 8a34f773
                     .build()
                     .unwrap();
 
@@ -634,11 +614,7 @@
                                 NodeResult::GroupChannelCreated(GroupChannelCreated {
                                     ticket: _,
                                     channel: _chan,
-<<<<<<< HEAD
                                     session_cid: _,
-=======
-                                    implicated_cid: _,
->>>>>>> 8a34f773
                                 }) => {
                                     receiver_success.store(true, Ordering::Relaxed);
                                     log::trace!(target: "citadel", "***PEER {} CONNECT***", uuid);
