#![doc(html_logo_url = "avarok.png", html_favicon_url = "favicon.png")]
//! Software development kit for creating high performance, extremely-secure, and post-quantum network applications. Supports p2p (NAT traversal + WebRTC) and standard client/server architectures for
//! messaging and streaming. The underlying asynchronous runtime is [Tokio](https://tokio.rs).
//!
//! The Network protocol, SDK, and user libraries use 100% safe rust
//!
//! All peer-discovery and NAT traversal are built-in to the protocol, with the central server acting as a broker and authenticator. The central server is used for TURN-like routing when direct p2p NAT traversal fails between two nodes.
//!
//! Authentication to a central node is required before making peer-to-peer connections. There is both device-dependent auth as well as credentialed authentication backed by the argon2id hashing algorithm.
//!
//! Client/Peer information is by default synchronized to the local filesystem. If the *redis* and/or *sql* feature is enabled, a redis or SQL (MySQL, PostgreSQL, SQLite) server or cluster can be used instead.
//!
//! When messaging is used, perfect forward secrecy (PFS) is an optional mode on a per-session basis. Best-effort mode (BEM) is also available if the security of PFS is not needed, and instead, high throughput
//! in messaging is required.
//!
//! Client-to-server connections can use TCP, TLS (default), or QUIC protocols for the underlying communication. Cryptographers recommend the use of hybrid protocols, and as such, TLS is the default to
//! ensure implementations of post-quantum networks are at least as secure as traditional methods. Valid certificates can be specified when constructing the application, otherwise, self-signed certificates are used for the underlying protocol.
//!
//! Peer-to-peer connections only use QUIC. In order to establish a direct peer-to-peer connection, UDP NAT-traversal is required, and as such, the use of QUIC complements this requirement since QUIC uses UDP for ordered, reliable transport.
//!
//! Streaming is also available in this crate. When the use of webrtc is desired for an application, the *webrtc* feature can be enabled to allow interoperability between the [`UdpChannel`] and the [WebRTC.rs](https://webrtc.rs) ecosystem.
//!
//! # Feature Flags
//! - `multi-threaded`: Uses a multi-threaded (Send) executor for the inner protocol
//! - `redis`: Enables the use of Redis for the backend
//! - `sql`: Enables the use of sql for the backend
//! - `webrtc`: enables *limited* interoperability with webrtc via the [`UdpChannel`] (see: [UdpChannel::into_webrtc_compat](crate::prelude::UdpChannel::into_webrtc_compat))
//!
//!
//! # Post-quantum key encapsulation mechanisms
//! The user may also select a KEM family before a session to either a central server or peer begins (see: [SessionSecuritySettingsBuilder](crate::prelude::SessionSecuritySettingsBuilder)). Each KEM has variants that alter the degree of security
//! - Kyber (default)
//! - NTRU (Sntrup761)
//!
//! # Encryption Algorithms
//! The user may also select a symmetric encryption algorithm before a session starts (see: [SessionSecuritySettingsBuilder](crate::prelude::SessionSecuritySettingsBuilder))
//! - AES-256-GCM
//! - Chacha20Poly-1305
//! - Ascon-80pq
//! - Kyber "scramcryption" (see below for explanation)
//!
//! Whereas AES-GCM and ChaCha are only quantum resistant (as opposed to post-quantum), a novel method of encryption may be used that
//! combines the post-quantum asymmetric encryption algorithm Kyber coupled with AES. When Kyber "scramcryption" is used, several modifications to the protocol outlined in the whitepaper
//! is applied. The first modification is the use of Falcon-1024 to sign each message to ensure non-repudiation. The second modification is more complex. Ciphertext is first encrypted by AES-GCM, then, randomly shifted using modular arithmetic
//! in 32-byte blocks using a 32-byte long quasi one-time pad (OTP). The OTP is unique for each ciphertext, and, is appended at the end of the ciphertext in encrypted form (using Kyber1024 encryption). Even if the attacker uses Grover's algorithm to
//! discover the AES key, the attacker would also have to break the lattice-based Kyber cryptography in order to properly order
//! the ciphertext before using the AES key. Since every 32 bytes of input into the Kyber encryption scheme produces over a 1KB output ciphertext, and, each quasi-OTP is 32 bytes long,
//! the size of each packet is increased at a minimum constant value, helping keep packet sizes minimal and security very high.
//!
//! # Network Architecture
#![cfg_attr(
    feature = "doc-images",
    doc = ::embed_doc_image::embed_image!(
    "network_direct_p2p",
    "../resources/network_direct_p2p.png"
    )
)]
//! ![Network Architecture w/ direct P2P][network_direct_p2p]
//! Each network has a central node that peers may connect to. This central node helps facilitate P2P connections, and, can itself serve
//! as a peer on a network if the program implementation on the central server so chooses.
//!
//! The peers Alice and Bob can only connect to each other after they use the central server to **register** to each other. Once registered, the two peers
//! may begin attempting connecting to each other via NAT traversal. Each peer begins NAT traversal by attempting to determine what type of NAT
//! they're each behind by communicating to 3 different STUN servers to find a predictable pattern in their internal/external socket mappings.
//! If at least one has a predictable pattern, a direct P2P connection bypassing the central server may be facilitated.
//!
//! If, however, both Alice and Bob do not have predictable internal/external socket mappings (e.g., both are behind symmetric NATs), then, both will use
//! their central server to relay their packets to each other using endpoint-to-endpoint encryption, preventing the central server from
//! decrypting the packets.
//!
#![cfg_attr(
    feature = "doc-images",
    doc = ::embed_doc_image::embed_image!(
    "network_relay_p2p",
    "../resources/network_relay_p2p.png"
    )
)]
//! ![Network Architecture w/ relay P2P][network_relay_p2p]
//!
//!
//! # Executor Architecture: The [`NetKernel`]
#![cfg_attr(
    feature = "doc-images",
    doc = ::embed_doc_image::embed_image!(
        "proto_kernel_iface",
        "../resources/proto_kernel_iface.png"
    )
)]
//! ![Protocol/Executor/NetKernel Architecture][proto_kernel_iface]
//! Any node in the network may act as **both** a server and a client/peer (except for when [`NodeType::Peer`] or the default node type is specified). Since multiple parallel connections may exist, handling events is necessary. When the lower-level protocol produces events,
//! they are sent to the [`NetKernel`]. The [`NetKernel`] is where your application logic must be written.
//!
//! ## Initialization Stage: The [`KernelExecutor`] and the [`NodeRemote`]
//! When the node is built and awaited (as seen in the examples below), the node creates a [`NodeRemote`] which is used to communicate between the [`NetKernel`] and the lower level networking protocol. Then, the [`KernelExecutor`] passes the remote to [`NetKernel::load_remote`] (which uses a mutable reference to
//! the kernel itself to allow mutation of the inner data, effectively ensuring that the remote may be stored without need of atomics, as well as any other config). Thereafter, the [`KernelExecutor`] calls [`NetKernel::on_start`] (uses an ``&self`` reference) where any first asynchronous calls using the remote itself may be made.
//!
//! ## Passive Stage
//! As the protocol generates events, the developer may choose to add program logic to react to the events. When an event is sent from the protocol to the [`KernelExecutor`], the [`KernelExecutor`] executes [`NetKernel::on_node_event_received`], passing the new event. Importantly,
//! every call to [`NetKernel::on_node_event_received`] is executed *concurrently* (**not** to be confused with *parallel*), allowing the developer to react to each event separately without having to await completion before handling the next event. If an error is returned from [`NetKernel::on_node_event_received`], then the [`KernelExecutor`] will attempt
//! a graceful shutdown of the protocol and any running sessions. Errors returned from [`NetKernel::on_node_event_received`] are propagated to the initial awaited call site on the node.
//!
//! Important note: Since [`NetKernel::on_node_event_received`] takes self by reference and is executed concurrently, [`NetKernel`] requires that ``Self: Sync`` since by definition, if ``&T: Send``, then ``T: Sync``
//!
//! ## Shutdown stage
//! Whether through an error, or, a call to [`NodeRemote::shutdown`], the [`KernelExecutor`] will call [`NetKernel::on_stop`] (which is passed an &mut). During and after the execution of [`NetKernel::on_stop`], no more calls to [`NetKernel::on_node_event_received`] will occur. Any errors returned from [`NetKernel::on_stop`] will be propagated
//! to the initial awaited call site on the node. Execution is complete, returning the initial kernel on success
//!
//! # Examples
//!
//! ## Server
//! When building either a client/peer or server node, a [`NetKernel`] is expected. In the case below, an EmptyKernel is used that does no additional processing of inbound connections:
//! ```
//! use citadel_sdk::prelude::*;
//! use citadel_sdk::prefabs::server::empty::EmptyKernel;
//!
//! // this server will listen on 127.0.0.1:25021, and will use the built-in defaults. When calling 'build', a NetKernel is specified
//! let server = DefaultNodeBuilder::default()
//! .with_node_type(NodeType::server("127.0.0.1:25021")?)
//! .build(EmptyKernel::default())?;
//!
//! // await the server to execute
//! # async move {
//! let result = server.await;
//! # };
//! # Ok::<(), Box<dyn std::error::Error>>(())
//! ```
//!
//! ## Client/Peer
//! This client will connect to the server above. It will first register (if the account is not yet registered), and thereafter, connect to the server, calling the provided future to handle the received channel
//! ```
//! use citadel_sdk::prefabs::client::single_connection::SingleClientServerConnectionKernel;
//! use futures::StreamExt;
//! use citadel_sdk::prelude::*;
//!
<<<<<<< HEAD
//! let server_connection_settings = DefaultServerConnectionSettingsBuilder::credentialed_registration("127.0.0.1:25021", "john.doe", "John Doe", "password").build()?;
//!
//! let client_kernel = SingleClientServerConnectionKernel::new(server_connection_settings, |connect_success, mut remote| async move {
=======
//! let server_connection_settings = ServerConnectionSettingsBuilder::credentialed_registration("127.0.0.1:25021", "john.doe", "John Doe", "password").build()?;
//!
//! let client_kernel = SingleClientServerConnectionKernel::new(server_connection_settings, |connect_success, remote| async move {
>>>>>>> 8a34f773
//!     // handle program logic here
//!     let (sink, mut stream) = connect_success.channel.split();
//!     while let Some(message) = stream.next().await {
//!         // message received in the form of a SecBuffer (memory-protected)
//!     }
//!
//!     Ok(())
//! });
//!
//! let client = DefaultNodeBuilder::default().build(client_kernel)?;
//! # async move {
//! let result = client.await;
//! # };
//! # Ok::<(), Box<dyn std::error::Error>>(())
//! ```
//!
//! ## Remote Encrypted Virtual Filesystem (RE-VFS)
//! The RE-VFS allows clients, servers, and peers to treat each other as remote endpoints for encrypted file storage.
//! Since encrypting data locally using a symmetric key poses a vulnerability if the local node is compromised, The
//! Citadel Protocol solves this issue by using a local 1024-Kyber public key to encrypt the data (via Kyber scramcryption for
//! keeping the data size to a minimum), then, sending the contents to the adjacent endpoint. By doing this, the private decryption
//! key and the contents are kept separate, forcing the hacker to compromise both endpoints.
//!
//! In order to use the RE-VFS, both endpoints must use the Filesystem backend. Second, the endpoint serving as a storage point
//! must accept the inbound file transfer requests, otherwise, the transfer will fail. The example below for the receiving endpoint
//! shows how to auto-accept inbound file transfer requests
//!
//! # Examples
//!
//! ## Receiving endpoint
//! ```
//! use citadel_sdk::prelude::*;
//! use citadel_sdk::prefabs::server::accept_file_transfer_kernel::AcceptFileTransferKernel;
//!
//! // this server will listen on 127.0.0.1:25021, and will use the built-in defaults with a kernel
//! // that auto-accepts inbound file transfer requests
//! let server = DefaultNodeBuilder::default()
//! .with_node_type(NodeType::server("127.0.0.1:25021")?)
//! .build(AcceptFileTransferKernel::default())?;
//!
//! // await the server to execute
//! # async move {
//!     let result = server.await;
//! # };
//! # Ok::<(), Box<dyn std::error::Error>>(())
//! ```
//!
//! ## Sending endpoint
//! ```
//! use citadel_sdk::prefabs::client::single_connection::SingleClientServerConnectionKernel;
//! use futures::StreamExt;
//! use citadel_sdk::prelude::*;
//!
<<<<<<< HEAD
//! let server_connection_settings = DefaultServerConnectionSettingsBuilder::credentialed_registration("127.0.0.1:25021", "john.doe", "John Doe", "password").build()?;
=======
//! let server_connection_settings = ServerConnectionSettingsBuilder::credentialed_registration("127.0.0.1:25021", "john.doe", "John Doe", "password").build()?;
>>>>>>> 8a34f773
//!
//! let client_kernel = SingleClientServerConnectionKernel::new(server_connection_settings, |connect_success, mut remote| async move {
//!     let virtual_path = "/home/virtual_user/output.pdf";
//!     // write the contents with reinforced security.
//!     citadel_sdk::fs::write_with_security_level(&mut remote, "../path/to/input.pdf", SecurityLevel::Reinforced, virtual_path).await?;
//!     // read the contents. Reading downloads the file to a local path
//!     let stored_local_path = citadel_sdk::fs::read(&mut remote, virtual_path).await?;
//!  
//!     Ok(())
//! });
//!
//! let client = DefaultNodeBuilder::default().build(client_kernel)?;
//! # async move {
//!     let result = client.await;
//! # };
//! # Ok::<(), Box<dyn std::error::Error>>(())
//! ```
//!
//! [`UdpChannel`]: crate::prelude::UdpChannel
//! [`NetKernel`]: crate::prelude::NetKernel
//! [`NetKernel::load_remote`]: crate::prelude::NetKernel::load_remote
//! [`NetKernel::on_start`]: crate::prelude::NetKernel::on_start
//! [`NetKernel::on_node_event_received`]: crate::prelude::NetKernel::on_node_event_received
//! [`NetKernel::on_stop`]: crate::prelude::NetKernel::on_stop
//! [`KernelExecutor`]: crate::prelude::KernelExecutor
//! [`NodeRemote`]: crate::prelude::NodeRemote
//! [`NodeRemote::shutdown`]: crate::prelude::NodeRemote::shutdown
//! [`NodeType`]: crate::prelude::NodeType
//! [`NodeType::Peer`]: crate::prelude::NodeType::Peer
//! [`PeerConnectionType`]: crate::prelude::PeerConnectionType
#![deny(unsafe_code)]
#![deny(
    clippy::cognitive_complexity,
    trivial_numeric_casts,
    unused_extern_crates,
    unused_import_braces,
    variant_size_differences,
    unused_features,
    unused_results
)]

/// Convenience import for building applications
pub mod prelude {
    pub use crate::backend_kv_store::BackendHandler;
    pub use crate::builder::node_builder::*;
    pub use crate::prefabs::client::peer_connection::PeerConnectionSetupAggregator;
    pub use crate::prefabs::client::PrefabFunctions;
<<<<<<< HEAD
    pub use crate::prefabs::client::{
        DefaultServerConnectionSettingsBuilder, ServerConnectionSettings,
    };
=======
    pub use crate::prefabs::client::{ServerConnectionSettings, ServerConnectionSettingsBuilder};
>>>>>>> 8a34f773
    pub use crate::remote_ext::user_ids::*;
    pub use crate::remote_ext::*;
    pub use crate::responses;
    pub use citadel_proto::prelude::*;
    pub use citadel_types::prelude::*;
}

/// Store data to the backend using this library
pub mod backend_kv_store;
mod builder;
/// Convenience functions for interacting with the remote encrypted virtual filesystem (RE-VFS)
pub mod fs;
/// The prefabs module contains pre-built kernels for common use cases.
pub mod prefabs;
/// Extension implementations endowed upon the [NodeRemote](crate::prelude::NodeRemote)
pub mod remote_ext;
/// For easy construction of replies to common message types
pub mod responses;
#[doc(hidden)]
pub mod test_common;

#[macro_use]
pub(crate) mod macros;
/// Convenience for SDK users
pub use citadel_proto::prelude::async_trait;<|MERGE_RESOLUTION|>--- conflicted
+++ resolved
@@ -132,17 +132,11 @@
 //! use futures::StreamExt;
 //! use citadel_sdk::prelude::*;
 //!
-<<<<<<< HEAD
 //! let server_connection_settings = DefaultServerConnectionSettingsBuilder::credentialed_registration("127.0.0.1:25021", "john.doe", "John Doe", "password").build()?;
 //!
-//! let client_kernel = SingleClientServerConnectionKernel::new(server_connection_settings, |connect_success, mut remote| async move {
-=======
-//! let server_connection_settings = ServerConnectionSettingsBuilder::credentialed_registration("127.0.0.1:25021", "john.doe", "John Doe", "password").build()?;
-//!
-//! let client_kernel = SingleClientServerConnectionKernel::new(server_connection_settings, |connect_success, remote| async move {
->>>>>>> 8a34f773
+//! let client_kernel = SingleClientServerConnectionKernel::new(server_connection_settings, |conn| async move {
 //!     // handle program logic here
-//!     let (sink, mut stream) = connect_success.channel.split();
+//!     let (sink, mut stream) = conn.split();
 //!     while let Some(message) = stream.next().await {
 //!         // message received in the form of a SecBuffer (memory-protected)
 //!     }
@@ -194,18 +188,14 @@
 //! use futures::StreamExt;
 //! use citadel_sdk::prelude::*;
 //!
-<<<<<<< HEAD
 //! let server_connection_settings = DefaultServerConnectionSettingsBuilder::credentialed_registration("127.0.0.1:25021", "john.doe", "John Doe", "password").build()?;
-=======
-//! let server_connection_settings = ServerConnectionSettingsBuilder::credentialed_registration("127.0.0.1:25021", "john.doe", "John Doe", "password").build()?;
->>>>>>> 8a34f773
-//!
-//! let client_kernel = SingleClientServerConnectionKernel::new(server_connection_settings, |connect_success, mut remote| async move {
+//!
+//! let client_kernel = SingleClientServerConnectionKernel::new(server_connection_settings, |conn| async move {
 //!     let virtual_path = "/home/virtual_user/output.pdf";
 //!     // write the contents with reinforced security.
-//!     citadel_sdk::fs::write_with_security_level(&mut remote, "../path/to/input.pdf", SecurityLevel::Reinforced, virtual_path).await?;
+//!     citadel_sdk::fs::write_with_security_level(&conn.remote, "../path/to/input.pdf", SecurityLevel::Reinforced, virtual_path).await?;
 //!     // read the contents. Reading downloads the file to a local path
-//!     let stored_local_path = citadel_sdk::fs::read(&mut remote, virtual_path).await?;
+//!     let stored_local_path = citadel_sdk::fs::read(&conn.remote, virtual_path).await?;
 //!  
 //!     Ok(())
 //! });
@@ -246,13 +236,9 @@
     pub use crate::builder::node_builder::*;
     pub use crate::prefabs::client::peer_connection::PeerConnectionSetupAggregator;
     pub use crate::prefabs::client::PrefabFunctions;
-<<<<<<< HEAD
     pub use crate::prefabs::client::{
         DefaultServerConnectionSettingsBuilder, ServerConnectionSettings,
     };
-=======
-    pub use crate::prefabs::client::{ServerConnectionSettings, ServerConnectionSettingsBuilder};
->>>>>>> 8a34f773
     pub use crate::remote_ext::user_ids::*;
     pub use crate::remote_ext::*;
     pub use crate::responses;
