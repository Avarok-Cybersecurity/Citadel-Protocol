--- conflicted
+++ resolved
@@ -19,7 +19,7 @@
 //! async fn test_server() {
 //!     // Create a test server with default settings
 //!     let (server_future, addr) = server_info::<StackedRatchet>();
-//!     
+//!
 //!     // Run server and handle connections
 //!     server_future.await.expect("Server failed to start");
 //! }
@@ -223,11 +223,7 @@
 #[allow(dead_code)]
 pub async fn udp_mode_assertions<R: Ratchet>(
     udp_mode: UdpMode,
-<<<<<<< HEAD
     udp_channel_rx_opt: Option<citadel_io::tokio::sync::oneshot::Receiver<UdpChannel<R>>>,
-=======
-    udp_channel_rx_opt: Option<citadel_io::tokio::sync::oneshot::Receiver<UdpChannel>>,
->>>>>>> 8a34f773
 ) {
     use futures::StreamExt;
     citadel_logging::info!(target: "citadel", "Inside UDP mode assertions ...");
