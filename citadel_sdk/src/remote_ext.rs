//! Remote Protocol Extensions
//!
//! This module extends the core NodeRemote functionality with high-level operations
//! for managing connections, file transfers, and peer interactions in the Citadel
//! Protocol network.
//!
//! # Features
//! - User registration and authentication
//! - Connection management
//! - File transfer operations
//! - Virtual filesystem support
//! - Peer discovery and management
//! - Group communication
//! - Security settings configuration
//!
//! # Example
//! ```rust
//! use citadel_sdk::prelude::*;
//!
//! async fn example<R: Ratchet>(remote: NodeRemote<R>) -> Result<(), NetworkError> {
//!     // Register a new user
//!     let reg = remote.register_with_defaults(
//!         "127.0.0.1:25021",
//!         "John Doe",
//!         "john.doe",
//!         "password123"
//!     ).await?;
//!
//!     // Connect to a peer
//!     let auth = AuthenticationRequest::credentialed("john.doe", "password123");
//!     let conn = remote.connect_with_defaults(auth).await?;
//!     
//!     // Send a file to a peer
//!     remote.find_target("john.doe", "peer.name")
//!         .await?
//!         .send_file("/path/to/file.txt")
//!         .await?;
//!     
//!     Ok(())
//! }
//! ```
//!
//! # Important Notes
//! - All operations are asynchronous
//! - Connections are automatically managed
//! - File transfers support chunking
//! - Virtual filesystem is encrypted
//! - Peer connections require mutual registration
//!
//! # Related Components
//! - [`NodeRemote`]: Core remote interface
//! - [`ClientServerRemote`]: Client-server communication
//! - [`PeerRemote`]: Peer-to-peer communication
//! - [`CitadelClientServerConnection`]: Connection management
//! - [`RegisterSuccess`]: Registration handling
//!

use crate::prefabs::ClientServerRemote;
use crate::prelude::results::{PeerConnectSuccess, PeerRegisterStatus};
use crate::prelude::*;
use crate::remote_ext::remote_specialization::PeerRemote;
use crate::remote_ext::results::LocalGroupPeerFullInfo;
use std::ops::{Deref, DerefMut};

use futures::StreamExt;
use std::path::PathBuf;
use std::time::Duration;

pub(crate) mod user_ids {
    use crate::prelude::*;
    use std::ops::Deref;

    #[derive(Debug)]
    /// A reference to a user identifier
    pub struct SymmetricIdentifierHandleRef<'a, R: Ratchet> {
        pub(crate) user: VirtualTargetType,
        pub(crate) remote: &'a NodeRemote<R>,
        pub(crate) target_username: Option<String>,
    }

    impl<R: Ratchet> SymmetricIdentifierHandleRef<'_, R> {
        pub fn into_owned(self) -> SymmetricIdentifierHandle<R> {
            SymmetricIdentifierHandle {
                user: self.user,
                remote: self.remote.clone(),
                target_username: self.target_username,
            }
        }
    }

    #[derive(Clone, Debug)]
    /// A convenience structure for executing commands that depend on a specific registered user
    pub struct SymmetricIdentifierHandle<R: Ratchet> {
        user: VirtualTargetType,
        remote: NodeRemote<R>,
        target_username: Option<String>,
    }

    pub trait TargetLockedRemote<R: Ratchet>: Send + Sync {
        fn user(&self) -> &VirtualTargetType;
<<<<<<< HEAD
        fn remote(&self) -> &NodeRemote<R>;
=======
        fn remote(&self) -> &NodeRemote;
>>>>>>> 8a34f773
        fn target_username(&self) -> Option<&str>;
        fn user_mut(&mut self) -> &mut VirtualTargetType;
        fn session_security_settings(&self) -> Option<&SessionSecuritySettings>;
    }

    impl<R: Ratchet> TargetLockedRemote<R> for SymmetricIdentifierHandleRef<'_, R> {
        fn user(&self) -> &VirtualTargetType {
            &self.user
        }
        fn remote(&self) -> &NodeRemote<R> {
            self.remote
        }
        fn target_username(&self) -> Option<&str> {
            self.target_username.as_deref()
        }
        fn user_mut(&mut self) -> &mut VirtualTargetType {
            &mut self.user
        }

        fn session_security_settings(&self) -> Option<&SessionSecuritySettings> {
            None
        }
    }

    impl<R: Ratchet> TargetLockedRemote<R> for SymmetricIdentifierHandle<R> {
        fn user(&self) -> &VirtualTargetType {
            &self.user
        }
        fn remote(&self) -> &NodeRemote<R> {
            &self.remote
        }
        fn target_username(&self) -> Option<&str> {
            self.target_username.as_deref()
        }
        fn user_mut(&mut self) -> &mut VirtualTargetType {
            &mut self.user
        }

        fn session_security_settings(&self) -> Option<&SessionSecuritySettings> {
            None
        }
    }

    impl<R: Ratchet> From<SymmetricIdentifierHandleRef<'_, R>> for SymmetricIdentifierHandle<R> {
        fn from(this: SymmetricIdentifierHandleRef<'_, R>) -> Self {
            this.into_owned()
        }
    }

    impl<R: Ratchet> Deref for SymmetricIdentifierHandle<R> {
        type Target = NodeRemote<R>;

        fn deref(&self) -> &Self::Target {
            &self.remote
        }
    }

    impl<R: Ratchet> Deref for SymmetricIdentifierHandleRef<'_, R> {
        type Target = NodeRemote<R>;

        fn deref(&self) -> &Self::Target {
            self.remote
        }
    }
}

/// Contains the elements required to communicate with the adjacent node
pub struct CitadelClientServerConnection<R: Ratchet> {
    /// An interface to send ordered, reliable, and encrypted messages
    pub(crate) channel: Option<PeerChannel<R>>,
    pub remote: ClientServerRemote<R>,
    /// Only available if UdpMode was enabled at the beginning of a session
<<<<<<< HEAD
    pub udp_channel_rx: Option<citadel_io::tokio::sync::oneshot::Receiver<UdpChannel<R>>>,
=======
    pub udp_channel_rx: Option<citadel_io::tokio::sync::oneshot::Receiver<UdpChannel>>,
>>>>>>> 8a34f773
    /// Contains the Google auth minted at the central server (if the central server enabled it), as well as any other services enabled by the central server
    pub services: ServicesObject,
    pub cid: u64,
    pub session_security_settings: SessionSecuritySettings,
}

impl<R: Ratchet> CitadelClientServerConnection<R> {
    /// Splits the channel into a send and receive half. This will render
    /// the other fields of this connection object innaccessible
    ///
    /// # Panics
    ///  - If the channel has already been taken
    pub fn split(self) -> (PeerChannelSendHalf<R>, PeerChannelRecvHalf<R>) {
        self.channel.expect("Channel already taken").split()
    }

    pub fn take_channel(&mut self) -> Option<PeerChannel<R>> {
        self.channel.take()
    }
}

impl<R: Ratchet> Deref for CitadelClientServerConnection<R> {
    type Target = ClientServerRemote<R>;

    fn deref(&self) -> &Self::Target {
        &self.remote
    }
}

impl<R: Ratchet> DerefMut for CitadelClientServerConnection<R> {
    fn deref_mut(&mut self) -> &mut Self::Target {
        &mut self.remote
    }
}

/// Contains the elements entailed by a successful registration
pub struct RegisterSuccess {
    pub cid: u64,
}

#[async_trait]
/// Endows the [NodeRemote](NodeRemote) with additional functions
pub trait ProtocolRemoteExt<R: Ratchet>: Remote<R> {
    /// Registers with custom settings
    /// Returns a ticket which is used to uniquely identify the request in the protocol
    async fn register<
        T: std::net::ToSocketAddrs + Send,
        P: Into<String> + Send,
        V: Into<String> + Send,
        K: Into<SecBuffer> + Send,
    >(
        &self,
        addr: T,
        full_name: P,
        username: V,
        proposed_password: K,
        default_security_settings: SessionSecuritySettings,
        server_password: Option<PreSharedKey>,
    ) -> Result<RegisterSuccess, NetworkError> {
        let creds =
            ProposedCredentials::new_register(full_name, username, proposed_password.into())
                .await?;
        let register_request = NodeRequest::RegisterToHypernode(RegisterToHypernode {
            remote_addr: addr
                .to_socket_addrs()?
                .next()
                .ok_or(NetworkError::InternalError("Invalid socket addr"))?,
            proposed_credentials: creds,
            static_security_settings: default_security_settings,
            session_password: server_password.unwrap_or_default(),
        });

        let mut subscription = self.send_callback_subscription(register_request).await?;
        while let Some(status) = subscription.next().await {
            match map_errors(status)? {
                NodeResult::RegisterOkay(RegisterOkay { cid, .. }) => {
                    return Ok(RegisterSuccess { cid });
                }
                NodeResult::RegisterFailure(err) => {
                    return Err(NetworkError::Generic(err.error_message));
                }
                NodeResult::Disconnect(err) => {
                    return Err(NetworkError::Generic(err.message));
                }
                evt => {
                    log::warn!(target: "citadel", "Invalid NodeResult for Register request received: {evt:?}");
                }
            }
        }

        Err(NetworkError::InternalError(
            "Internal kernel stream died (register)",
        ))
    }

    /// Registers using the default settings. The default uses No Google FCM keys and the default session security settings
    /// Returns a ticket which is used to uniquely identify the request in the protocol
    async fn register_with_defaults<
        T: std::net::ToSocketAddrs + Send,
        P: Into<String> + Send,
        V: Into<String> + Send,
        K: Into<SecBuffer> + Send,
    >(
        &self,
        addr: T,
        full_name: P,
        username: V,
        proposed_password: K,
    ) -> Result<RegisterSuccess, NetworkError> {
        self.register(
            addr,
            full_name,
            username,
            proposed_password,
            Default::default(),
            Default::default(),
        )
        .await
    }

    /// Connects with custom settings
    /// Returns a ticket which is used to uniquely identify the request in the protocol
    async fn connect(
        &self,
        auth: AuthenticationRequest,
        connect_mode: ConnectMode,
        udp_mode: UdpMode,
        keep_alive_timeout: Option<Duration>,
        session_security_settings: SessionSecuritySettings,
        server_password: Option<PreSharedKey>,
    ) -> Result<CitadelClientServerConnection<R>, NetworkError> {
        let connect_request = NodeRequest::ConnectToHypernode(ConnectToHypernode {
            auth_request: auth,
            connect_mode,
            udp_mode,
            keep_alive_timeout: keep_alive_timeout.map(|r| r.as_secs()),
            session_security_settings,
            session_password: server_password.unwrap_or_default(),
        });

        let mut subscription = self.send_callback_subscription(connect_request).await?;
        let status = subscription
            .next()
            .await
            .ok_or(NetworkError::InternalError(
                "Internal kernel stream died (connect)",
            ))?;

        return match map_errors(status)? {
            NodeResult::ConnectSuccess(ConnectSuccess {
                ticket: _,
                session_cid: cid,
                remote_addr: _,
                is_personal: _,
                v_conn_type,
                services,
                welcome_message: _,
                channel,
                udp_rx_opt: udp_channel_rx,
                session_security_settings,
            }) => Ok(CitadelClientServerConnection {
                remote: ClientServerRemote::new(
                    v_conn_type,
                    self.remote_ref().clone(),
                    session_security_settings,
                    None,
                    None,
                ),
                channel: Some(channel),
                udp_channel_rx,
                services,
                cid,
                session_security_settings,
            }),
            NodeResult::ConnectFail(ConnectFail {
                ticket: _,
                cid_opt: _,
                error_message: err,
            }) => Err(NetworkError::Generic(err)),
            NodeResult::Disconnect(err) => {
                return Err(NetworkError::Generic(err.message));
            }
            res => Err(NetworkError::msg(format!(
                "[connect] An unexpected response occurred: {res:?}"
            ))),
        };
    }

    /// Connects with the default settings
    /// If FCM keys were created during the registration phase, then those keys will be used for the session. If new FCM keys need to be used, consider using [`Self::connect`]
    async fn connect_with_defaults(
        &self,
        auth: AuthenticationRequest,
    ) -> Result<CitadelClientServerConnection<R>, NetworkError> {
        self.connect(
            auth,
            Default::default(),
            Default::default(),
            None,
            Default::default(),
            Default::default(),
        )
        .await
    }

    /// Creates a valid target identifier used to make protocol requests. Raw user IDs or usernames can be used
    /// ```
    /// use citadel_sdk::prelude::*;
    /// # use citadel_sdk::prefabs::client::single_connection::SingleClientServerConnectionKernel;
    ///
<<<<<<< HEAD
    /// let server_connection_settings = DefaultServerConnectionSettingsBuilder::credentialed_login("127.0.0.1:25021", "john.doe", "password").build().unwrap();
=======
    /// let server_connection_settings = ServerConnectionSettingsBuilder::credentialed_login("127.0.0.1:25021", "john.doe", "password").build().unwrap();
>>>>>>> 8a34f773
    ///
    /// # SingleClientServerConnectionKernel::new(server_connection_settings, |_, mut remote| async move {
    /// remote.find_target("my_account", "my_peer").await?.send_file("/path/to/file.pdf").await
    /// // or: remote.find_target(1234, "my_peer").await? [...]
    /// # });
    /// ```
    async fn find_target<T: Into<UserIdentifier> + Send, P: Into<UserIdentifier> + Send>(
        &self,
        local_user: T,
        peer: P,
    ) -> Result<SymmetricIdentifierHandleRef<'_, R>, NetworkError> {
        let account_manager = self.account_manager();
        account_manager
            .find_target_information(local_user, peer)
            .await?
            .map(move |(cid, peer)| {
                if peer.parent_icid != 0 {
                    SymmetricIdentifierHandleRef {
                        user: VirtualTargetType::ExternalGroupPeer {
                            session_cid: cid,
                            interserver_cid: peer.parent_icid,
                            peer_cid: peer.cid,
                        },
                        remote: self.remote_ref(),
                        target_username: None,
                    }
                } else {
                    SymmetricIdentifierHandleRef {
                        user: VirtualTargetType::LocalGroupPeer {
                            session_cid: cid,
                            peer_cid: peer.cid,
                        },
                        remote: self.remote_ref(),
                        target_username: None,
                    }
                }
            })
            .ok_or_else(|| NetworkError::msg("Target pair not found"))
    }

    /// Creates a proposed target from the valid local user to an unregistered peer in the network. Used when creating registration requests for peers.
    /// Currently only supports LocalGroup <-> LocalGroup peer connections
    async fn propose_target<T: Into<UserIdentifier> + Send, P: Into<UserIdentifier> + Send>(
        &self,
        local_user: T,
        peer: P,
    ) -> Result<SymmetricIdentifierHandleRef<'_, R>, NetworkError> {
        let local_cid = self.get_session_cid(local_user).await?;
        match peer.into() {
            UserIdentifier::ID(peer_cid) => Ok(SymmetricIdentifierHandleRef {
                user: VirtualTargetType::LocalGroupPeer {
                    session_cid: local_cid,
                    peer_cid,
                },
                remote: self.remote_ref(),
                target_username: None,
            }),
            UserIdentifier::Username(uname) => {
                let peer_cid = self
                    .remote_ref()
                    .account_manager()
                    .find_target_information(local_cid, uname.clone())
                    .await?
                    .map(|r| r.1.cid)
                    .unwrap_or(0);
                Ok(SymmetricIdentifierHandleRef {
                    user: VirtualTargetType::LocalGroupPeer {
                        session_cid: local_cid,
                        peer_cid,
                    },
                    remote: self.remote_ref(),
                    target_username: Some(uname),
                })
            }
        }
    }

    /// Returns a list of local group peers on the network for local_user. May or may not be registered to the user. To get a list of registered users to local_user, run [`Self::get_local_group_mutual_peers`]
    /// - limit: if None, all peers are obtained. If Some, at most the specified number of peers will be obtained
    async fn get_local_group_peers<T: Into<UserIdentifier> + Send>(
        &self,
        local_user: T,
        limit: Option<usize>,
    ) -> Result<Vec<LocalGroupPeerFullInfo>, NetworkError> {
        let local_cid = self.get_session_cid(local_user).await?;
        let command = NodeRequest::PeerCommand(PeerCommand {
            session_cid: local_cid,
            command: PeerSignal::GetRegisteredPeers {
                peer_conn_type: NodeConnectionType::LocalGroupPeerToLocalGroupServer(local_cid),
                response: None,
                limit: limit.map(|r| r as i32),
            },
        });

        let mut stream = self.send_callback_subscription(command).await?;

        while let Some(status) = stream.next().await {
            if let NodeResult::PeerEvent(PeerEvent {
                event:
                    PeerSignal::GetRegisteredPeers {
                        peer_conn_type: _,
                        response: Some(PeerResponse::RegisteredCids(peer_info, is_onlines)),
                        limit: _,
                    },
                ticket: _,
                ..
            }) = map_errors(status)?
            {
                return Ok(peer_info
                    .into_iter()
                    .zip(is_onlines.into_iter())
                    .filter_map(|(peer_info, is_online)| {
                        peer_info.map(|info| LocalGroupPeerFullInfo {
                            cid: info.cid,
                            username: Some(info.username),
                            full_name: Some(info.full_name),
                            is_online,
                        })
                    })
                    .collect());
            }
        }

        Err(NetworkError::InternalError(
            "Internal kernel stream died (get_local_group_peers)",
        ))
    }

    /// Returns a list of mutually-registered peers with the local_user
    async fn get_local_group_mutual_peers<T: Into<UserIdentifier> + Send>(
        &self,
        local_user: T,
    ) -> Result<Vec<LocalGroupPeerFullInfo>, NetworkError> {
        let local_cid = self.get_session_cid(local_user).await?;
        let command = NodeRequest::PeerCommand(PeerCommand {
            session_cid: local_cid,
            command: PeerSignal::GetMutuals {
                v_conn_type: NodeConnectionType::LocalGroupPeerToLocalGroupServer(local_cid),
                response: None,
            },
        });

        let mut stream = self.send_callback_subscription(command).await?;

        while let Some(status) = stream.next().await {
            if let NodeResult::PeerEvent(PeerEvent {
                event:
                    PeerSignal::GetMutuals {
                        v_conn_type: _,
                        response: Some(PeerResponse::RegisteredCids(peer_info, is_onlines)),
                    },
                ticket: _,
                ..
            }) = map_errors(status)?
            {
                return Ok(peer_info
                    .into_iter()
                    .zip(is_onlines.into_iter())
                    .filter_map(|(peer_info, is_online)| {
                        peer_info.map(|info| LocalGroupPeerFullInfo {
                            cid: info.cid,
                            username: Some(info.username),
                            full_name: Some(info.full_name),
                            is_online,
                        })
                    })
                    .collect());
            }
        }

        Err(NetworkError::InternalError(
            "Internal kernel stream died (get_local_group_mutual_peers)",
        ))
    }

    #[doc(hidden)]
    fn remote_ref(&self) -> &NodeRemote<R>;

    #[doc(hidden)]
    async fn get_session_cid<T: Into<UserIdentifier> + Send>(
        &self,
        local_user: T,
    ) -> Result<u64, NetworkError> {
        let account_manager = self.account_manager();
        Ok(account_manager
            .find_local_user_information(local_user)
            .await?
            .ok_or(NetworkError::InvalidRequest("User does not exist"))?)
    }
}

pub fn map_errors<R: Ratchet>(result: NodeResult<R>) -> Result<NodeResult<R>, NetworkError> {
    match result {
        NodeResult::ConnectFail(ConnectFail {
            ticket: _,
            cid_opt: _,
            error_message: err,
        }) => Err(NetworkError::Generic(err)),
        NodeResult::RegisterFailure(RegisterFailure {
            ticket: _,
            error_message: err,
        }) => Err(NetworkError::Generic(err)),
        NodeResult::InternalServerError(InternalServerError {
            ticket_opt: _,
            cid_opt: _,
            message: err,
        }) => Err(NetworkError::Generic(err)),
        NodeResult::PeerEvent(PeerEvent {
            event:
                PeerSignal::SignalError {
                    ticket: _,
                    error: err,
                    peer_connection_type: _,
                },
            ticket: _,
            ..
        }) => Err(NetworkError::Generic(err)),
        res => Ok(res),
    }
}

impl<R: Ratchet> ProtocolRemoteExt<R> for NodeRemote<R> {
    fn remote_ref(&self) -> &NodeRemote<R> {
        self
    }
}

impl<R: Ratchet> ProtocolRemoteExt<R> for ClientServerRemote<R> {
    fn remote_ref(&self) -> &NodeRemote<R> {
        &self.inner
    }
}

#[async_trait]
/// Some functions require that a target exists
pub trait ProtocolRemoteTargetExt<R: Ratchet>: TargetLockedRemote<R> {
    /// Sends a file with a custom size. The smaller the chunks, the higher the degree of scrambling, but the higher the performance cost. A chunk size of zero will use the default
    async fn send_file_with_custom_opts<T: ObjectSource>(
        &self,
        source: T,
        chunk_size: usize,
        transfer_type: TransferType,
    ) -> Result<(), NetworkError> {
        let chunk_size = if chunk_size == 0 {
            None
        } else {
            Some(chunk_size)
        };
        let session_cid = self.user().get_session_cid();
        let user = *self.user();
        let remote = self.remote();

        let mut stream = remote
            .send_callback_subscription(NodeRequest::SendObject(SendObject {
                source: Box::new(source),
                chunk_size,
                session_cid,
                v_conn_type: user,
                transfer_type,
            }))
            .await?;

        while let Some(event) = stream.next().await {
            match map_errors(event)? {
                NodeResult::ObjectTransferHandle(ObjectTransferHandle { mut handle, .. }) => {
                    return handle
                        .transfer_file()
                        .await
                        .map_err(|err| NetworkError::Generic(err.into_string()));
                }

                NodeResult::PeerEvent(PeerEvent {
                    event: PeerSignal::SignalReceived { .. },
                    ..
                }) => {}

                res => {
                    log::warn!(target: "citadel", "Invalid NodeResult for FileTransfer request received: {res:?}")
                }
            }
        }

        Err(NetworkError::InternalError("File transfer stream died"))
    }

    /// Sends a file to the provided target using the default chunking size
    async fn send_file<T: ObjectSource>(&self, source: T) -> Result<(), NetworkError> {
        self.send_file_with_custom_opts(source, 0, TransferType::FileTransfer)
            .await
    }

    /// Sends a file to the provided target using custom chunking size with local encryption.
    /// Only this local node may decrypt the information send to the adjacent node.
    async fn remote_encrypted_virtual_filesystem_push_custom_chunking<
        T: ObjectSource,
        P: Into<PathBuf> + Send,
    >(
        &self,
        source: T,
        virtual_directory: P,
        chunk_size: usize,
        security_level: SecurityLevel,
    ) -> Result<(), NetworkError> {
        self.can_use_revfs()?;
        let mut virtual_path = virtual_directory.into();
        virtual_path = prepare_virtual_path(virtual_path);
        validate_virtual_path(&virtual_path)
            .map_err(|err| NetworkError::Generic(err.into_string()))?;
        let tx_type = TransferType::RemoteEncryptedVirtualFilesystem {
            virtual_path,
            security_level,
        };
        self.send_file_with_custom_opts(source, chunk_size, tx_type)
            .await
    }

    /// Sends a file to the provided target using the default chunking size with local encryption.
    /// Only this local node may decrypt the information send to the adjacent node.
    async fn remote_encrypted_virtual_filesystem_push<T: ObjectSource, P: Into<PathBuf> + Send>(
        &self,
        source: T,
        virtual_directory: P,
        security_level: SecurityLevel,
    ) -> Result<(), NetworkError> {
        self.remote_encrypted_virtual_filesystem_push_custom_chunking(
            source,
            virtual_directory,
            0,
            security_level,
        )
        .await
    }

    /// Pulls a virtual file from the RE-VFS. If `delete_on_pull` is true, then, the virtual file
    /// will be taken from the RE-VFS
    async fn remote_encrypted_virtual_filesystem_pull<P: Into<PathBuf> + Send>(
        &self,
        virtual_directory: P,
        transfer_security_level: SecurityLevel,
        delete_on_pull: bool,
    ) -> Result<PathBuf, NetworkError> {
        self.can_use_revfs()?;
        let request = NodeRequest::PullObject(PullObject {
            v_conn: *self.user(),
            virtual_dir: virtual_directory.into(),
            delete_on_pull,
            transfer_security_level,
        });

        let mut stream = self.remote().send_callback_subscription(request).await?;

        while let Some(event) = stream.next().await {
            match map_errors(event)? {
                NodeResult::ObjectTransferHandle(ObjectTransferHandle { mut handle, .. }) => {
                    return handle
                        .receive_file()
                        .await
                        .map_err(|err| NetworkError::Generic(err.into_string()));
                }

                NodeResult::PeerEvent(PeerEvent {
                    event: PeerSignal::SignalReceived { .. },
                    ..
                }) => {}

                res => {
                    log::error!(target: "citadel", "Invalid NodeResult for REVFS FileTransfer request received: {:?}", res);
                    return Err(NetworkError::InternalError(
                        "Received invalid response from protocol",
                    ));
                }
            }
        }

        Err(NetworkError::InternalError(
            "REVFS File transfer stream died",
        ))
    }

    /// Deletes the file from the RE-VFS. If the contents are desired on delete,
    /// consider calling `Self::remote_encrypted_virtual_filesystem_pull` with the delete
    /// parameter set to true
    async fn remote_encrypted_virtual_filesystem_delete<P: Into<PathBuf> + Send>(
        &self,
        virtual_directory: P,
    ) -> Result<(), NetworkError> {
        self.can_use_revfs()?;
        let request = NodeRequest::DeleteObject(DeleteObject {
            v_conn: *self.user(),
            virtual_dir: virtual_directory.into(),
            security_level: Default::default(),
        });

        let mut stream = self.remote().send_callback_subscription(request).await?;
        while let Some(event) = stream.next().await {
            match map_errors(event)? {
                NodeResult::ReVFS(result) => {
                    return if let Some(error) = result.error_message {
                        Err(NetworkError::Generic(error))
                    } else {
                        Ok(())
                    }
                }

                evt => {
                    log::error!(target: "citadel", "Invalid NodeResult for REVFS Delete request received: {evt:?}");
                }
            }
        }

        Err(NetworkError::InternalError("REVFS Delete stream died"))
    }

    /// Connects to the peer with custom settings
    async fn connect_to_peer_custom(
        &self,
        session_security_settings: SessionSecuritySettings,
        udp_mode: UdpMode,
        peer_session_password: Option<PreSharedKey>,
    ) -> Result<PeerConnectSuccess<R>, NetworkError> {
        let session_cid = self.user().get_session_cid();
        let peer_target = self.try_as_peer_connection().await?;

        let mut stream = self
            .remote()
            .send_callback_subscription(NodeRequest::PeerCommand(PeerCommand {
                session_cid,
                command: PeerSignal::PostConnect {
                    peer_conn_type: peer_target,
                    ticket_opt: None,
                    invitee_response: None,
                    session_security_settings,
                    udp_mode,
                    session_password: peer_session_password,
                },
            }))
            .await?;

        while let Some(status) = stream.next().await {
            match map_errors(status)? {
                NodeResult::PeerChannelCreated(PeerChannelCreated {
                    ticket: _,
                    channel,
                    udp_rx_opt,
                }) => {
                    let username = self.target_username().map(ToString::to_string);
                    let remote = PeerRemote {
                        inner: self.remote().clone(),
                        peer: peer_target.as_virtual_connection(),
                        username,
                        session_security_settings,
                    };

                    return Ok(PeerConnectSuccess {
                        remote,
                        channel,
                        udp_channel_rx: udp_rx_opt,
                        incoming_object_transfer_handles: None,
                    });
                }

                NodeResult::PeerEvent(PeerEvent {
                    event:
                        PeerSignal::PostConnect {
                            invitee_response, ..
                        },
                    ..
                }) => match invitee_response {
                    Some(PeerResponse::Timeout) => {
                        return Err(NetworkError::msg("Peer did not respond in time"))
                    }
                    Some(PeerResponse::Decline) => {
                        return Err(NetworkError::msg("Peer declined to connect"))
                    }
                    _ => {}
                },

                _ => {}
            }
        }

        Err(NetworkError::InternalError(
            "Internal kernel stream died (connect_to_peer_custom)",
        ))
    }

    /// Connects to the target peer with default settings
    async fn connect_to_peer(&self) -> Result<PeerConnectSuccess<R>, NetworkError> {
        self.connect_to_peer_custom(Default::default(), Default::default(), Default::default())
            .await
    }

    /// Posts a registration request to a peer
    async fn register_to_peer(&self) -> Result<PeerRegisterStatus, NetworkError> {
        let session_cid = self.user().get_session_cid();
        let peer_target = self.try_as_peer_connection().await?;
        // TODO: Get rid of this step. Should be handled by the protocol
        let local_username = self
            .remote()
            .account_manager()
            .get_username_by_cid(session_cid)
            .await?
            .ok_or_else(|| NetworkError::msg("Unable to find username for local user"))?;
        let peer_username_opt = self.target_username().map(ToString::to_string);

        let mut stream = self
            .remote()
            .send_callback_subscription(NodeRequest::PeerCommand(PeerCommand {
                session_cid,
                command: PeerSignal::PostRegister {
                    peer_conn_type: peer_target,
                    inviter_username: local_username,
                    invitee_username: peer_username_opt,
                    ticket_opt: None,
                    invitee_response: None,
                },
            }))
            .await?;

        while let Some(status) = stream.next().await {
            if let NodeResult::PeerEvent(PeerEvent {
                event:
                    PeerSignal::PostRegister {
                        peer_conn_type: _,
                        inviter_username: _,
                        invitee_username: _,
                        ticket_opt: _,
                        invitee_response: Some(resp),
                    },
                ticket: _,
                ..
            }) = map_errors(status)?
            {
                match resp {
                    PeerResponse::Accept(..) => return Ok(PeerRegisterStatus::Accepted),
                    PeerResponse::Decline => return Ok(PeerRegisterStatus::Declined),
                    PeerResponse::Timeout => return Ok(PeerRegisterStatus::Failed { reason: Some("Timeout on register request. Peer did not accept in time. Try again later".to_string()) }),
                    _ => {}
                }
            }
        }

        Err(NetworkError::Generic(format!(
            "Internal kernel stream died (register_to_peer): {:?}",
            stream.callback_key()
        )))
    }

    /// Deregisters the currently locked target. If the target is a client to server
    /// connection, deregisters from the server. If the target is a p2p connection,
    /// deregisters the p2p
    async fn deregister(&self) -> Result<(), NetworkError> {
        if let Ok(peer_conn) = self.try_as_peer_connection().await {
            let peer_request = PeerSignal::Deregister {
                peer_conn_type: peer_conn,
            };
            let session_cid = self.user().get_session_cid();
            let request = NodeRequest::PeerCommand(PeerCommand {
                session_cid,
                command: peer_request,
            });

            let mut subscription = self.remote().send_callback_subscription(request).await?;
            while let Some(result) = subscription.next().await {
                if let NodeResult::PeerEvent(PeerEvent {
                    event: PeerSignal::DeregistrationSuccess { .. },
                    ticket: _,
                    ..
                }) = map_errors(result)?
                {
                    return Ok(());
                }
            }
        } else {
            // c2s conn
            let cid = self.user().get_session_cid();
            let request = NodeRequest::DeregisterFromHypernode(DeregisterFromHypernode {
                session_cid: cid,
                v_conn_type: *self.user(),
            });
            let mut subscription = self.remote().send_callback_subscription(request).await?;
            while let Some(result) = subscription.next().await {
                match map_errors(result)? {
                    NodeResult::DeRegistration(DeRegistration {
                        session_cid: _,
                        ticket_opt: _,
                        success: true,
                    }) => return Ok(()),
                    NodeResult::DeRegistration(DeRegistration {
                        session_cid: _,
                        ticket_opt: _,
                        success: false,
                    }) => {
                        return Err(NetworkError::msg(
                            "Unable to deregister: status=false".to_string(),
                        ))
                    }

                    _ => {}
                }
            }
        }

        Err(NetworkError::InternalError("Deregister ended unexpectedly"))
    }

    async fn disconnect(&self) -> Result<(), NetworkError> {
        if let Ok(peer_conn) = self.try_as_peer_connection().await {
            if let PeerConnectionType::LocalGroupPeer {
                session_cid,
                peer_cid: _,
            } = peer_conn
            {
                let request = NodeRequest::PeerCommand(PeerCommand {
                    session_cid,
                    command: PeerSignal::Disconnect {
                        peer_conn_type: peer_conn,
                        disconnect_response: None,
                    },
                });

                let mut subscription = self.remote().send_callback_subscription(request).await?;

                while let Some(event) = subscription.next().await {
                    if let NodeResult::PeerEvent(PeerEvent {
                        event:
                            PeerSignal::Disconnect {
                                peer_conn_type: _,
                                disconnect_response: Some(_),
                            },
                        ticket: _,
                        ..
                    }) = map_errors(event)?
                    {
                        return Ok(());
                    }
                }

                Err(NetworkError::InternalError(
                    "Unable to receive valid disconnect event",
                ))
            } else {
                Err(NetworkError::msg(
                    "External group peer functionality not enabled",
                ))
            }
        } else {
            //c2s conn
            let cid = self.user().get_session_cid();
            let request =
                NodeRequest::DisconnectFromHypernode(DisconnectFromHypernode { session_cid: cid });

            let mut subscription = self.remote().send_callback_subscription(request).await?;
            while let Some(event) = subscription.next().await {
                if let NodeResult::Disconnect(Disconnect {
                    success, message, ..
                }) = map_errors(event)?
                {
                    return if success {
                        Ok(())
                    } else {
                        Err(NetworkError::msg(message))
                    };
                }
            }

            Err(NetworkError::InternalError(
                "Unable to receive valid disconnect event",
            ))
        }
    }

    async fn create_group(
        &self,
        initial_users_to_invite: Option<Vec<UserIdentifier>>,
    ) -> Result<GroupChannel, NetworkError> {
        let session_cid = self.user().get_session_cid();

        let mut initial_users = vec![];
        // TODO: allow for custom message group options. For now, don't
        let options = MessageGroupOptions::default();
        // TODO/NOTE: default is PRIVATE mode, meaning all users in group must be registered to the owner
        // in the future, allow for private/public modes by adjusting the below. Initial users should be
        // a UserIdentifier
        if let Some(initial_users_to_invite) = initial_users_to_invite {
            for user in initial_users_to_invite {
                initial_users.push(
                    self.remote()
                        .account_manager()
                        .find_target_information(session_cid, user.clone())
                        .await
                        .map_err(|err| NetworkError::msg(err.into_string()))?
                        .ok_or_else(|| {
                            NetworkError::msg(format!(
                                "Account {user:?} not found for local user {session_cid:?}"
                            ))
                        })
                        .map(|r| r.1.cid)?,
                )
            }
        }

        let group_request = GroupBroadcast::Create {
            initial_invitees: initial_users,
            options,
        };
        let request = NodeRequest::GroupBroadcastCommand(GroupBroadcastCommand {
            session_cid,
            command: group_request,
        });
        let mut subscription = self.remote().send_callback_subscription(request).await?;
        log::error!(target: "citadel", "Create_group");
        while let Some(evt) = subscription.next().await {
            log::error!(target: "citadel", "Create_group {evt:?}");
            if let NodeResult::GroupChannelCreated(GroupChannelCreated {
                ticket: _,
                channel,
                session_cid: _,
            }) = evt
            {
                return Ok(channel);
            }
        }

        Err(NetworkError::InternalError(
            "Create_group ended unexpectedly",
        ))
    }

    /// Lists all groups that which the current peer owns
    async fn list_owned_groups(&self) -> Result<Vec<MessageGroupKey>, NetworkError> {
        let session_cid = self.user().get_session_cid();
        let cid_to_check_for = match self.try_as_peer_connection().await {
            Ok(res) => res.get_original_target_cid(),
            _ => session_cid,
        };
        let group_request = GroupBroadcast::ListGroupsFor {
            cid: cid_to_check_for,
        };
        let request = NodeRequest::GroupBroadcastCommand(GroupBroadcastCommand {
            session_cid,
            command: group_request,
        });

        let mut subscription = self.remote().send_callback_subscription(request).await?;

        while let Some(evt) = subscription.next().await {
            if let NodeResult::GroupEvent(GroupEvent {
                session_cid: _,
                ticket: _,
                event: GroupBroadcast::ListResponse { groups },
            }) = map_errors(evt)?
            {
                return Ok(groups);
            }
        }

        Err(NetworkError::InternalError(
            "List_members ended unexpectedly",
        ))
    }

    /// Begins a re-key, updating the container in the process.
    /// Returns the new key matrix version. Does not return the new key version
    /// if the rekey fails, or, if a current rekey is already executing
    async fn rekey(&self) -> Result<Option<u32>, NetworkError> {
        let request = NodeRequest::ReKey(ReKey {
            v_conn_type: *self.user(),
        });
        let mut subscription = self.remote().send_callback_subscription(request).await?;

        while let Some(evt) = subscription.next().await {
            if let NodeResult::ReKeyResult(result) = evt {
                return match result.status {
                    ReKeyReturnType::Success { version } => Ok(Some(version)),
                    ReKeyReturnType::AlreadyInProgress => Ok(None),
                    ReKeyReturnType::Failure { err } => {
                        Err(NetworkError::Generic(format!("Rekey failed: {err}")))
                    }
                };
            }
        }

        Err(NetworkError::InternalError("Rekey ended unexpectedly"))
    }

    /// Checks if the locked target is registered
    async fn is_peer_registered(&self) -> Result<bool, NetworkError> {
        let target = self.try_as_peer_connection().await?;
        if let PeerConnectionType::LocalGroupPeer {
            session_cid: local_cid,
            peer_cid,
        } = target
        {
            let peers = self.remote().get_local_group_peers(local_cid, None).await?;
            citadel_logging::info!(target: "citadel", "Checking to see if {target} is registered in {peers:?}");
            Ok(peers.iter().any(|p| p.cid == peer_cid))
        } else {
            Err(NetworkError::Generic(
                "External group peers are not supported yet".to_string(),
            ))
        }
    }

    #[doc(hidden)]
    async fn try_as_peer_connection(&self) -> Result<PeerConnectionType, NetworkError> {
        let verified_return = |user: &VirtualTargetType| {
            user.try_as_peer_connection()
                .ok_or(NetworkError::InvalidRequest("Target is not a peer"))
        };

        if self.user().get_target_cid() == 0 {
            // in this case, the user re-used a remote locked to a registration target
            // where the username was provided, but the cid was 0 (unknown).
            let peer_username = self
                .target_username()
                .ok_or_else(|| NetworkError::msg("target_cid=0, yet, no username was provided"))?;
<<<<<<< HEAD
            let session_cid = self.user().get_session_cid();
=======
            let implicated_cid = self.user().get_implicated_cid();
>>>>>>> 8a34f773
            let expected_peer_cid = self
                .remote()
                .account_manager()
                .get_persistence_handler()
                .get_cid_by_username(peer_username);
            // get the peer cid from the account manager (implying the peers are already registered).
            // fallback to the mapped cid if the peer is not registered
            let peer_cid = self
                .remote()
                .account_manager()
                .find_target_information(session_cid, peer_username)
                .await
                .map_err(|err| NetworkError::Generic(err.into_string()))?
                .map(|r| r.1.cid)
                .unwrap_or(expected_peer_cid);

            let mut user = *self.user();
            user.set_target_cid(peer_cid);
            verified_return(&user)
        } else {
            verified_return(self.user())
        }
    }

    #[doc(hidden)]
    fn can_use_revfs(&self) -> Result<(), NetworkError> {
        if let Some(sess) = self.session_security_settings() {
            if sess.crypto_params.kem_algorithm == KemAlgorithm::Kyber {
                Ok(())
            } else {
                Err(NetworkError::InvalidRequest(
                    "RE-VFS can only be used with Kyber KEM",
                ))
            }
        } else {
            Err(NetworkError::InvalidRequest(
                "RE-VFS cannot be used with this remote type",
            ))
        }
    }
}

impl<T: TargetLockedRemote<R>, R: Ratchet> ProtocolRemoteTargetExt<R> for T {}

pub mod results {
    use crate::prefabs::client::peer_connection::FileTransferHandleRx;
    use crate::prelude::{PeerChannel, UdpChannel};
    use crate::remote_ext::remote_specialization::PeerRemote;
    use citadel_io::tokio::sync::oneshot::Receiver;
<<<<<<< HEAD
    use citadel_proto::prelude::*;
    use std::fmt::Debug;

    pub struct PeerConnectSuccess<R: Ratchet> {
        pub channel: PeerChannel<R>,
        pub udp_channel_rx: Option<Receiver<UdpChannel<R>>>,
        pub remote: PeerRemote<R>,
=======
    use citadel_proto::prelude::NetworkError;

    #[derive(Debug)]
    pub struct PeerConnectSuccess {
        pub channel: PeerChannel,
        pub udp_channel_rx: Option<Receiver<UdpChannel>>,
        pub remote: PeerRemote,
>>>>>>> 8a34f773
        /// Receives incoming file/object transfer requests. The handles must be
        /// .accepted() before the file/object transfer is allowed to proceed
        pub(crate) incoming_object_transfer_handles: Option<FileTransferHandleRx>,
    }

    impl<R: Ratchet> Debug for PeerConnectSuccess<R> {
        fn fmt(&self, f: &mut std::fmt::Formatter<'_>) -> std::fmt::Result {
            f.debug_struct("PeerConnectSuccess")
                .field("channel", &self.channel)
                .field("udp_channel_rx", &self.udp_channel_rx)
                .finish()
        }
    }

    impl<R: Ratchet> PeerConnectSuccess<R> {
        /// Obtains a receiver which yields incoming file/object transfer handles
        pub fn get_incoming_file_transfer_handle(
            &mut self,
        ) -> Result<FileTransferHandleRx, NetworkError> {
            self.incoming_object_transfer_handles
                .take()
                .ok_or(NetworkError::InternalError(
                    "This function has already been called",
                ))
        }
    }

    pub enum PeerRegisterStatus {
        Accepted,
        Declined,
        Failed { reason: Option<String> },
    }

    #[derive(Clone, Debug)]
    pub struct LocalGroupPeer {
        pub cid: u64,
        pub is_online: bool,
    }

    #[derive(Clone, Debug)]
    pub struct LocalGroupPeerFullInfo {
        pub cid: u64,
        pub username: Option<String>,
        pub full_name: Option<String>,
        pub is_online: bool,
    }
}

pub mod remote_specialization {
    use crate::prelude::*;
    use std::ops::{Deref, DerefMut};

    #[derive(Debug, Clone)]
    pub struct PeerRemote<R: Ratchet> {
        pub(crate) inner: NodeRemote<R>,
        pub(crate) peer: VirtualTargetType,
        pub(crate) username: Option<String>,
        pub(crate) session_security_settings: SessionSecuritySettings,
    }

    impl<R: Ratchet> Deref for PeerRemote<R> {
        type Target = NodeRemote<R>;
        fn deref(&self) -> &Self::Target {
            &self.inner
        }
    }

    impl<R: Ratchet> DerefMut for PeerRemote<R> {
        fn deref_mut(&mut self) -> &mut Self::Target {
            &mut self.inner
        }
    }

    impl<R: Ratchet> TargetLockedRemote<R> for PeerRemote<R> {
        fn user(&self) -> &VirtualTargetType {
            &self.peer
        }
        fn remote(&self) -> &NodeRemote<R> {
            &self.inner
        }
        fn target_username(&self) -> Option<&str> {
            self.username.as_deref()
        }
        fn user_mut(&mut self) -> &mut VirtualTargetType {
            &mut self.peer
        }

        fn session_security_settings(&self) -> Option<&SessionSecuritySettings> {
            Some(&self.session_security_settings)
        }
    }
}

#[cfg(test)]
mod tests {
    use crate::prefabs::client::single_connection::SingleClientServerConnectionKernel;
<<<<<<< HEAD
    use crate::prefabs::client::DefaultServerConnectionSettingsBuilder;
=======
    use crate::prefabs::client::ServerConnectionSettingsBuilder;
>>>>>>> 8a34f773
    use crate::prelude::*;
    use citadel_io::tokio;
    use rstest::rstest;
    use std::net::SocketAddr;
    use std::sync::atomic::{AtomicBool, Ordering};
    use std::sync::Arc;
    use uuid::Uuid;

    pub struct ReceiverFileTransferKernel<R: Ratchet>(
        pub Option<NodeRemote<R>>,
        pub Arc<AtomicBool>,
    );

    #[async_trait]
    impl<R: Ratchet> NetKernel<R> for ReceiverFileTransferKernel<R> {
        fn load_remote(&mut self, node_remote: NodeRemote<R>) -> Result<(), NetworkError> {
            self.0 = Some(node_remote);
            Ok(())
        }

        async fn on_start(&self) -> Result<(), NetworkError> {
            Ok(())
        }

        async fn on_node_event_received(&self, message: NodeResult<R>) -> Result<(), NetworkError> {
            log::trace!(target: "citadel", "SERVER received {:?}", message);
            if let NodeResult::ObjectTransferHandle(ObjectTransferHandle { mut handle, .. }) =
                map_errors(message)?
            {
                let mut path = None;
                // accept the transfer
                handle
                    .accept()
                    .map_err(|err| NetworkError::msg(err.into_string()))?;

                use citadel_types::proto::ObjectTransferStatus;
                use futures::StreamExt;
                while let Some(status) = handle.next().await {
                    match status {
                        ObjectTransferStatus::ReceptionComplete => {
                            log::trace!(target: "citadel", "Server has finished receiving the file!");
                            let cmp = include_bytes!("../../resources/TheBridge.pdf");
                            let streamed_data = citadel_io::tokio::fs::read(path.clone().unwrap())
                                .await
                                .unwrap();
                            assert_eq!(
                                cmp,
                                streamed_data.as_slice(),
                                "Original data and streamed data does not match"
                            );

                            self.1.store(true, Ordering::Relaxed);
                            self.0.clone().unwrap().shutdown().await?;
                        }

                        ObjectTransferStatus::ReceptionBeginning(file_path, vfm) => {
                            path = Some(file_path);
                            assert_eq!(vfm.name, "TheBridge.pdf")
                        }

                        _ => {}
                    }
                }
            }

            Ok(())
        }

        async fn on_stop(&mut self) -> Result<(), NetworkError> {
            Ok(())
        }
    }

    pub fn server_info<'a, R: Ratchet>(
        switch: Arc<AtomicBool>,
    ) -> (NodeFuture<'a, ReceiverFileTransferKernel<R>>, SocketAddr) {
        crate::test_common::server_test_node(ReceiverFileTransferKernel(None, switch), |_| {})
    }

    #[rstest]
    #[case(
        EncryptionAlgorithm::AES_GCM_256,
        KemAlgorithm::Kyber,
        SigAlgorithm::None
    )]
    #[case(
        EncryptionAlgorithm::Kyber,
        KemAlgorithm::Kyber,
        SigAlgorithm::Falcon1024
    )]
    #[timeout(std::time::Duration::from_secs(90))]
    #[tokio::test]
    async fn test_c2s_file_transfer(
        #[case] enx: EncryptionAlgorithm,
        #[case] kem: KemAlgorithm,
        #[case] sig: SigAlgorithm,
    ) {
        citadel_logging::setup_log();
        let client_success = &AtomicBool::new(false);
        let server_success = &Arc::new(AtomicBool::new(false));
        let (server, server_addr) = server_info::<StackedRatchet>(server_success.clone());
        let uuid = Uuid::new_v4();

        let session_security_settings = SessionSecuritySettingsBuilder::default()
            .with_crypto_params(enx + kem + sig)
            .build()
            .unwrap();

        let server_connection_settings =
<<<<<<< HEAD
            DefaultServerConnectionSettingsBuilder::transient_with_id(server_addr, uuid)
=======
            ServerConnectionSettingsBuilder::transient_with_id(server_addr, uuid)
>>>>>>> 8a34f773
                .with_session_security_settings(session_security_settings)
                .disable_udp()
                .build()
                .unwrap();

        let client_kernel = SingleClientServerConnectionKernel::new(
            server_connection_settings,
<<<<<<< HEAD
            |connection| async move {
=======
            |_channel, remote| async move {
>>>>>>> 8a34f773
                log::trace!(target: "citadel", "***CLIENT LOGIN SUCCESS :: File transfer next ***");
                connection
                    .send_file_with_custom_opts(
                        "../resources/TheBridge.pdf",
                        32 * 1024,
                        TransferType::FileTransfer,
                    )
                    .await
                    .unwrap();
                log::trace!(target: "citadel", "***CLIENT FILE TRANSFER SUCCESS***");
                client_success.store(true, Ordering::Relaxed);
                connection.shutdown_kernel().await
            },
        );

        let client = DefaultNodeBuilder::default().build(client_kernel).unwrap();

        let joined = futures::future::try_join(server, client);

        let _ = joined.await.unwrap();

        assert!(client_success.load(Ordering::Relaxed));
        assert!(server_success.load(Ordering::Relaxed));
    }
}<|MERGE_RESOLUTION|>--- conflicted
+++ resolved
@@ -29,13 +29,13 @@
 //!     // Connect to a peer
 //!     let auth = AuthenticationRequest::credentialed("john.doe", "password123");
 //!     let conn = remote.connect_with_defaults(auth).await?;
-//!     
+//!
 //!     // Send a file to a peer
 //!     remote.find_target("john.doe", "peer.name")
 //!         .await?
 //!         .send_file("/path/to/file.txt")
 //!         .await?;
-//!     
+//!
 //!     Ok(())
 //! }
 //! ```
@@ -98,11 +98,7 @@
 
     pub trait TargetLockedRemote<R: Ratchet>: Send + Sync {
         fn user(&self) -> &VirtualTargetType;
-<<<<<<< HEAD
         fn remote(&self) -> &NodeRemote<R>;
-=======
-        fn remote(&self) -> &NodeRemote;
->>>>>>> 8a34f773
         fn target_username(&self) -> Option<&str>;
         fn user_mut(&mut self) -> &mut VirtualTargetType;
         fn session_security_settings(&self) -> Option<&SessionSecuritySettings>;
@@ -175,11 +171,7 @@
     pub(crate) channel: Option<PeerChannel<R>>,
     pub remote: ClientServerRemote<R>,
     /// Only available if UdpMode was enabled at the beginning of a session
-<<<<<<< HEAD
     pub udp_channel_rx: Option<citadel_io::tokio::sync::oneshot::Receiver<UdpChannel<R>>>,
-=======
-    pub udp_channel_rx: Option<citadel_io::tokio::sync::oneshot::Receiver<UdpChannel>>,
->>>>>>> 8a34f773
     /// Contains the Google auth minted at the central server (if the central server enabled it), as well as any other services enabled by the central server
     pub services: ServicesObject,
     pub cid: u64,
@@ -390,15 +382,11 @@
     /// use citadel_sdk::prelude::*;
     /// # use citadel_sdk::prefabs::client::single_connection::SingleClientServerConnectionKernel;
     ///
-<<<<<<< HEAD
     /// let server_connection_settings = DefaultServerConnectionSettingsBuilder::credentialed_login("127.0.0.1:25021", "john.doe", "password").build().unwrap();
-=======
-    /// let server_connection_settings = ServerConnectionSettingsBuilder::credentialed_login("127.0.0.1:25021", "john.doe", "password").build().unwrap();
->>>>>>> 8a34f773
     ///
-    /// # SingleClientServerConnectionKernel::new(server_connection_settings, |_, mut remote| async move {
-    /// remote.find_target("my_account", "my_peer").await?.send_file("/path/to/file.pdf").await
-    /// // or: remote.find_target(1234, "my_peer").await? [...]
+    /// # SingleClientServerConnectionKernel::new(server_connection_settings, |conn| async move {
+    /// conn.find_target("my_account", "my_peer").await?.send_file("/path/to/file.pdf").await
+    /// // or: conn.find_target(1234, "my_peer").await? [...]
     /// # });
     /// ```
     async fn find_target<T: Into<UserIdentifier> + Send, P: Into<UserIdentifier> + Send>(
@@ -1212,11 +1200,7 @@
             let peer_username = self
                 .target_username()
                 .ok_or_else(|| NetworkError::msg("target_cid=0, yet, no username was provided"))?;
-<<<<<<< HEAD
             let session_cid = self.user().get_session_cid();
-=======
-            let implicated_cid = self.user().get_implicated_cid();
->>>>>>> 8a34f773
             let expected_peer_cid = self
                 .remote()
                 .account_manager()
@@ -1266,7 +1250,6 @@
     use crate::prelude::{PeerChannel, UdpChannel};
     use crate::remote_ext::remote_specialization::PeerRemote;
     use citadel_io::tokio::sync::oneshot::Receiver;
-<<<<<<< HEAD
     use citadel_proto::prelude::*;
     use std::fmt::Debug;
 
@@ -1274,15 +1257,6 @@
         pub channel: PeerChannel<R>,
         pub udp_channel_rx: Option<Receiver<UdpChannel<R>>>,
         pub remote: PeerRemote<R>,
-=======
-    use citadel_proto::prelude::NetworkError;
-
-    #[derive(Debug)]
-    pub struct PeerConnectSuccess {
-        pub channel: PeerChannel,
-        pub udp_channel_rx: Option<Receiver<UdpChannel>>,
-        pub remote: PeerRemote,
->>>>>>> 8a34f773
         /// Receives incoming file/object transfer requests. The handles must be
         /// .accepted() before the file/object transfer is allowed to proceed
         pub(crate) incoming_object_transfer_handles: Option<FileTransferHandleRx>,
@@ -1379,11 +1353,7 @@
 #[cfg(test)]
 mod tests {
     use crate::prefabs::client::single_connection::SingleClientServerConnectionKernel;
-<<<<<<< HEAD
     use crate::prefabs::client::DefaultServerConnectionSettingsBuilder;
-=======
-    use crate::prefabs::client::ServerConnectionSettingsBuilder;
->>>>>>> 8a34f773
     use crate::prelude::*;
     use citadel_io::tokio;
     use rstest::rstest;
@@ -1493,11 +1463,7 @@
             .unwrap();
 
         let server_connection_settings =
-<<<<<<< HEAD
             DefaultServerConnectionSettingsBuilder::transient_with_id(server_addr, uuid)
-=======
-            ServerConnectionSettingsBuilder::transient_with_id(server_addr, uuid)
->>>>>>> 8a34f773
                 .with_session_security_settings(session_security_settings)
                 .disable_udp()
                 .build()
@@ -1505,11 +1471,7 @@
 
         let client_kernel = SingleClientServerConnectionKernel::new(
             server_connection_settings,
-<<<<<<< HEAD
             |connection| async move {
-=======
-            |_channel, remote| async move {
->>>>>>> 8a34f773
                 log::trace!(target: "citadel", "***CLIENT LOGIN SUCCESS :: File transfer next ***");
                 connection
                     .send_file_with_custom_opts(
