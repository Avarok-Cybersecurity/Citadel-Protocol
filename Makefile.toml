--- conflicted
+++ resolved
@@ -230,26 +230,17 @@
 install_crate = { crate_name = "cargo-workspaces", binary = "cargo", test_arg = ["workspaces", "--help"] }
 
 [tasks.publish-bump-version-patch]
-<<<<<<< HEAD
-condition = { env_set = [ "CARGO_REGISTRY_TOKEN" ] }
-=======
->>>>>>> df6ca2a0
+condition = { env_set = [ "CARGO_REGISTRY_TOKEN" ] }
 command = "cargo"
 args = ["workspaces", "version", "minor"]
 
 [tasks.publish-bump-version-minor]
-<<<<<<< HEAD
-condition = { env_set = [ "CARGO_REGISTRY_TOKEN" ] }
-=======
->>>>>>> df6ca2a0
+condition = { env_set = [ "CARGO_REGISTRY_TOKEN" ] }
 command = "cargo"
 args = ["workspaces", "version", "minor"]
 
 [tasks.publish-bump-version-major]
-<<<<<<< HEAD
-condition = { env_set = [ "CARGO_REGISTRY_TOKEN" ] }
-=======
->>>>>>> df6ca2a0
+condition = { env_set = [ "CARGO_REGISTRY_TOKEN" ] }
 command = "cargo"
 args = ["workspaces", "version", "major"]
 
