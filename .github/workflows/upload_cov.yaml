--- conflicted
+++ resolved
@@ -17,11 +17,7 @@
       - uses: actions/checkout@v3
         with:
           ref: 'master'
-<<<<<<< HEAD
       - run: mv ${HOME}/lcov.info ${GITHUB_WORKSPACE}/lcov.info
-=======
-      - run: mv ${HOME}/lcov.info ${{ env.GITHUB_WORKSPACE }}/lcov.info
->>>>>>> f35fefd5
       - uses: codecov/codecov-action@master
         with:
           token: ${{ secrets.CODECOV_TOKEN }}
